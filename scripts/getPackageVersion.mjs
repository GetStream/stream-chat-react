--- conflicted
+++ resolved
@@ -1,18 +1,5 @@
-<<<<<<< HEAD
-import { dirname, resolve } from 'node:path';
-import { fileURLToPath } from 'node:url';
-import { execSync } from 'node:child_process';
-
-// import.meta.dirname is not available before Node 20
-const __dirname = dirname(fileURLToPath(import.meta.url));
-
-const packageJson = await import(resolve(__dirname, '../package.json'), {
-    assert: { type: 'json' },
-});
-=======
 import { execSync } from 'node:child_process';
 import packageJson from '../package.json' with { type: 'json' };
->>>>>>> e81fc695
 
 // Get the latest version so that magic string __STREAM_CHAT_REACT_VERSION__ can be replaced with it in the source code (used for reporting purposes)
 export default function getPackageVersion() {
