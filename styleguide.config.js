/* eslint-disable */
const path = require('path');

module.exports = {
  title: 'React Chat - Docs',
  styleguideDir: 'docs',
  assetsDir: 'src/assets',
  sortProps: (props) => props,
  resolver: require('react-docgen').resolver.findAllComponentDefinitions,
  webpackConfig: require('./styleguidist/webpack.config.styleguidist.js'),
  serverPort: 6068,
  compilerConfig: {
    transforms: {
      dangerousTaggedTemplateString: true,
      moduleImport: false,
    },
    objectAssign: 'Object.assign',
  },
  propsParser: require('react-docgen-typescript').withCustomConfig(
    './tsconfig.json',
    {
      propFilter: { skipPropsWithoutDoc: true },
    },
  ).parse,
  styleguideComponents: {
    PathlineRenderer: path.join(__dirname, 'styleguidist/PathlineRenderer'),
  },
  /* getExampleFilename(componentPath) {
    componentPath = componentPath
      .replace('src/components/', 'src/components/docs/')
      .replace('.js', '.md');
    console.log('componentPath', componentPath);
    return componentPath;
  }, */
  sections: [
    {
      name: 'Top Level Components',
      components: [
        'src/components/Chat/Chat.js',
        'src/components/Channel/Channel.tsx',
        'src/components/ChannelList/ChannelList.tsx',
        'src/components/MessageList/MessageList.js',
        'src/components/MessageList/VirtualizedMessageList.js',
        'src/components/ChannelHeader/ChannelHeader.tsx',
        'src/components/Thread/Thread.js',
      ],
      exampleMode: 'collapse',
      usageMode: 'expand',
    },
    {
      name: 'Message',
      usageMode: 'expand',
      sections: [
        {
          name: 'Components',
          components: [
            'src/components/Message/Message.js',
            'src/components/Message/MessageSimple.js',
            'src/components/Message/MessageTeam.js',
            'src/components/Message/MessageLivestream.js',
            'src/components/Attachment/Attachment.js',
            'src/components/Attachment/AttachmentActions.js',
            'src/components/Reactions/ReactionSelector.js',
            'src/components/MessageActions/MessageActionsBox.js',
          ],
          exampleMode: 'collapse',
        },
        {
          name: 'Custom Hooks',
          content: 'src/docs/MessageCustomHooks.md',
          sections: [
            {
              name: 'useDeleteHandler',
              content: 'src/docs/useDeleteHandler.md',
            },
            {
              name: 'useEditHandler',
              content: 'src/docs/useEditHandler.md',
            },
            {
              name: 'useFlagHandler',
              content: 'src/docs/useFlagHandler.md',
            },
            {
              name: 'useMentionsHandler',
              content: 'src/docs/useMentionsHandler.md',
            },
            {
              name: 'useMuteHandler',
              content: 'src/docs/useMuteHandler.md',
            },
            {
              name: 'useOpenThreadHandler',
              content: 'src/docs/useOpenThreadHandler.md',
            },
            {
              name: 'usePinHandler',
              content: 'src/docs/usePinHandler.md',
            },
            {
              name: 'useReactionHandler',
              content: 'src/docs/useReactionHandler.md',
            },
            {
              name: 'useRetryHandler',
              content: 'src/docs/useRetryHandler.md',
            },
            {
              name: 'useUserHandler',
              content: 'src/docs/useUserHandler.md',
            },
            {
              name: 'useUserRole',
              content: 'src/docs/useUserRole.md',
            },
          ],
        },
      ],
    },
    {
      name: 'Message Input',
      components: [
        'src/components/MessageInput/MessageInput.js',
        'src/components/MessageInput/MessageInputSmall.js',
        'src/components/MessageInput/MessageInputLarge.js',
        'src/components/MessageInput/MessageInputFlat.js',
        'src/components/ChatAutoComplete/ChatAutoComplete.js',
        'src/components/EditMessageForm/EditMessageForm.js',
      ],
      exampleMode: 'collapse',
      usageMode: 'expand',
    },
    {
      name: 'Utilities',
      components: [
        'src/components/Card/Card.js',
<<<<<<< HEAD
        'src/components/ChatDown/ChatDown.js',
        'src/components/Loading/LoadingChannels.js',
        'src/components/Avatar/Avatar.tsx',
        'src/components/Loading/LoadingIndicator.js',
=======
        'src/components/ChatDown/ChatDown.tsx',
        'src/components/Loading/LoadingChannels.tsx',
        'src/components/Avatar/Avatar.tsx',
        'src/components/Loading/LoadingIndicator.tsx',
>>>>>>> 6594745f
        'src/components/Image/Image.js',
        'src/components/DateSeparator/DateSeparator.js',
        'src/components/Window/Window.js',
        'src/components/ChannelList/ChannelListMessenger.tsx',
        'src/components/ChannelList/ChannelListTeam.tsx',
        'src/components/ChannelPreview/ChannelPreviewMessenger.tsx',
        'src/components/ChannelPreview/ChannelPreviewCompact.tsx',
        'src/components/ChannelPreview/ChannelPreviewLastMessage.tsx',
      ],
      sections: [
        {
          name: 'Streami18n',
          content: 'src/docs/Streami18n.md',
        },
      ],
      exampleMode: 'collapse',
      usageMode: 'expand',
    },
    {
      name: 'Contexts',
      sections: [
        {
          name: 'ChatContext',
          content: 'src/docs/ChatContext.md',
        },
        {
          name: 'withChatContext',
          content: 'src/docs/withChatContext.md',
        },
        {
          name: 'ChannelContext',
          content: 'src/docs/ChannelContext.md',
        },
        {
          name: 'withChannelContext',
          content: 'src/docs/withChannelContext.md',
        },
      ],
      exampleMode: 'collapse',
      usageMode: 'expand',
    },
  ],
  require: [
    path.join(path.resolve(path.dirname('')), 'dist/css/index.css'),
    path.join(path.resolve(path.dirname('')), 'styleguidist/styleguidist.css'),
  ],
  template: {
    favicon: 'https://getstream.imgix.net/images/favicons/favicon-96x96.png',
    link: {
      rel: 'stylesheet',
      type: 'text/css',
      href: './dist/css/index.css',
    },
  },
};<|MERGE_RESOLUTION|>--- conflicted
+++ resolved
@@ -134,17 +134,10 @@
       name: 'Utilities',
       components: [
         'src/components/Card/Card.js',
-<<<<<<< HEAD
-        'src/components/ChatDown/ChatDown.js',
-        'src/components/Loading/LoadingChannels.js',
-        'src/components/Avatar/Avatar.tsx',
-        'src/components/Loading/LoadingIndicator.js',
-=======
         'src/components/ChatDown/ChatDown.tsx',
         'src/components/Loading/LoadingChannels.tsx',
         'src/components/Avatar/Avatar.tsx',
         'src/components/Loading/LoadingIndicator.tsx',
->>>>>>> 6594745f
         'src/components/Image/Image.js',
         'src/components/DateSeparator/DateSeparator.js',
         'src/components/Window/Window.js',
