--- conflicted
+++ resolved
@@ -149,10 +149,8 @@
         "guides/video-integration/video-integration-stream",
         "guides/sdk-state-management",
         "guides/date-time-formatting",
-<<<<<<< HEAD
+        "guides/custom-threads-view",
         "guides/dialog-management"
-=======
-        "guides/custom-threads-view"
       ]
     },
     {
@@ -160,7 +158,6 @@
         "release-guides/upgrade-to-v12",
         "release-guides/upgrade-to-v11",
         "release-guides/upgrade-to-v10"
->>>>>>> 9fa48062
       ]
     },
     "troubleshooting/troubleshooting",
