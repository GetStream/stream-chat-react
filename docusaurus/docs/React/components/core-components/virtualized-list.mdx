---
id: virtualized_list
sidebar_position: 6
title: VirtualizedMessageList
---

import GHComponentLink from '../../_docusaurus-components/GHComponentLink';

The `VirtualizedMessageList` component renders a scrollable list of messages. It differs from the standard `MessageList`
in that it handles UI virtualization by default. Virtualization is a technique used to emulate large lists of elements by
rendering as few items as possible to maintain performance and decrease the load on the DOM, while preserving the user
experience. These qualities make the `VirtualizedMessageList` ideal for livestream use cases, where a single channel may
have thousands of currently active users.

Similar to the `MessageList`, the UI for each individual message is rendered conditionally based on its `message.type` value.
The list renders date separators, message reactions, new message notifications, system messages, deleted messages, and standard messages
containing text and/or attachments.

By default, the `VirtualizedMessageList` loads the most recent 25 messages held in the `channel.state`. More messages are fetched
from the Stream Chat API and loaded into the DOM on scrolling up the list. The currently loaded messages are held in
the `ChannelStateContext` and can be referenced with our custom hook.

```jsx
const { messages } = useChannelStateContext();
```

The `VirtualizedMessageList` has no required props and by default pulls overridable data from the various contexts established
in the [`Channel`](./channel.mdx) component. Customization of the messages rendered within the list is handled by
the [Message UI](../message-components/message-ui.mdx) component.

## Basic Usage

As a context consumer, the `VirtualizedMessageList` component must be rendered as a child of the `Channel` component. It can be
rendered with or without a provided `messages` prop. Providing your own `messages` value will override the default
value drawn from the `ChannelStateContext`.

**Example 1** - without `messages` prop

```jsx
<Chat client={client}>
  <ChannelList />
  <Channel>
    <VirtualizedMessageList />
    <MessageInput />
  </Channel>
</Chat>
```

**Example 2** - with `messages` prop

```jsx
const customMessages = [
  // array of messages
];

<Chat client={client}>
  <ChannelList />
  <Channel>
    <VirtualizedMessageList messages={customMessages} />
    <MessageInput />
  </Channel>
</Chat>;
```

## Scroll Behavior Optimization

By default, the virtualized message list uses the latest message (which gets rendered first) in the list as the default item size.
This can lead to inaccurate scroll thumb size or scroll jumps if the last item is unusually tall (for example, an attachment).
To improve this behavior, set the `defaultItemHeight` property to a value close (or equal to) the height of the usual messages.

```jsx
<VirtualizedMessageList messages={customMessages} defaultItemHeight={76} />
```

## Message grouping

The `VirtualizedMessageList` internally creates a mapping of message id to a style group. There are 4 style groups - ` 'middle' | 'top' | 'bottom' | 'single'`. Later these group style tags are incorporated into the class of the `<li/>` element that wraps the `Message` component. This allows us to style messages by their position in the message group. An example of such class is `str-chat__li str-chat__li--bottom`.

## Props

### additionalMessageInputProps

Additional props to be passed to the `MessageInput` component, [available props](../message-input-components/message-input.mdx/#props). It is rendered when editing a message.

| Type   |
| ------ |
| object |

### additionalVirtuosoProps

Additional props to be passed the underlying [`react-virtuoso` virtualized list dependency](https://virtuoso.dev/virtuoso-api-reference/).

| Type   |
| ------ |
| object |

### closeReactionSelectorOnClick

If true, picking a reaction from the `ReactionSelector` component will close the selector.

| Type    | Default |
| ------- | ------- |
| boolean | false   |

### customMessageRenderer

Custom message render function, overrides the default `messageRenderer` function defined in the component.

| Type                                                               |
| ------------------------------------------------------------------ |
| ( messages: StreamMessage[], index: number ) => React.ReactElement |

### defaultItemHeight

If set, the default item height is used for the calculation of the total list height. Use if you expect messages with a lot of height variance.

| Type   |
| ------ |
| number |

### disableDateSeparator

If true, disables the injection of date separator UI components.

| Type    | Default |
| ------- | ------- |
| boolean | true    |

### groupStyles

Callback function to set group styles for each message.

| Type                                                                                                                       |
| -------------------------------------------------------------------------------------------------------------------------- |
| (message: StreamMessage, previousMessage: StreamMessage, nextMessage: StreamMessage, noGroupByUser: boolean) => GroupStyle |

### hasMore

Whether the list has more items to load.

| Type    | Default                                                                              |
| ------- | ------------------------------------------------------------------------------------ |
| boolean | [ChannelStateContextValue['hasMore']](../contexts/channel-state-context.mdx#hasmore) |

### hideDeletedMessages

If true, removes the `MessageDeleted` components from the list.

| Type    | Default |
| ------- | ------- |
| boolean | false   |

### hideNewMessageSeparator

If true, hides the `DateSeparator` component that renders when new messages are received in a channel that's watched but not active.

| Type    | Default |
| ------- | ------- |
| boolean | false   |

### loadingMore

Whether the list is currently loading more items.

| Type    | Default                                                                                      |
| ------- | -------------------------------------------------------------------------------------------- |
| boolean | [ChannelStateContextValue['loadingMore']](../contexts/channel-state-context.mdx#loadingmore) |

### loadMore

Function called when more messages are to be loaded, provide your own function to override the handler stored in context.

| Type     | Default                                                                                  |
| -------- | ---------------------------------------------------------------------------------------- |
| function | [ChannelActionContextValue['loadMore']](../contexts/channel-action-context.mdx#loadmore) |

<<<<<<< HEAD
### markReadOnScrolledToBottom

When enabled, the channel will be marked read when a user scrolls to the bottom. Ignored when scrolled to the bottom of a thread message list.

| Type    | Default |
| ------- | ------- |
| boolean | false   |

=======
>>>>>>> 0ef1ba5d
### Message

Custom UI component to display an individual message.

| Type      | Default                                                                   |
| --------- | ------------------------------------------------------------------------- |
| component | <GHComponentLink text='MessageSimple' path='/Message/MessageSimple.tsx'/> |

### messageLimit

The limit to use when paginating messages (the page size).

| Type   | Default |
| ------ | ------- |
| number | 100     |

### messages

The messages to render in the list, provide your own array to override the data stored in context.

| Type  | Default                                                                                |
| ----- | -------------------------------------------------------------------------------------- |
| array | [ChannelStateContextValue['messages']](../contexts/channel-state-context.mdx#messages) |

### overscan

The amount of extra content the list should render in addition to what's necessary to fill in the viewport.

| Type   | Default |
| ------ | ------- |
| number | 0       |

### returnAllReadData

Keep track of read receipts for each message sent by the user. When disabled, only the last own message delivery / read status is rendered.

| Type    | Default |
| ------- | ------- |
| boolean | false   |

### scrollSeekPlaceHolder

Custom data passed to the list that determines when message placeholders should be shown during fast scrolling.

| Type   |
| ------ |
| object |

### scrollToLatestMessageOnFocus

If true, the list will scroll to the latest message when the window regains focus.

| Type    | Default |
| ------- | ------- |
| boolean | false   |

### shouldGroupByUser

If true, group messages belonging to the same user, otherwise show each message individually.

| Type    | Default |
| ------- | ------- |
| boolean | false   |

### separateGiphyPreview

If true, the Giphy preview will render as a separate component above the `MessageInput`, rather than inline with the other messages in the list.

| Type    | Default |
| ------- | ------- |
| boolean | false   |

### showUnreadNotificationAlways

The floating notification informing about unread messages will be shown when the `UnreadMessagesSeparator` is not visible. The default is false, that means the notification
is shown only when viewing unread messages.

| Type    | Default |
|---------|---------|
| boolean | false   |

### stickToBottomScrollBehavior

The scroll-to behavior when new messages appear. Use `'smooth'` for regular chat channels and `'auto'`
(which results in instant scroll to bottom) if you expect high throughput.

| Type               | Default  |
| ------------------ | -------- |
| 'smooth' \| 'auto' | 'smooth' |

### sortReactions

Comparator function to sort reactions. Should have the same signature as the `sort` method for a string array.

| Type                                                     | Default            |
| -------------------------------------------------------- | ------------------ |
| (this: ReactionSummary, that: ReactionSummary) => number | alphabetical order |

### threadList

If true, indicates that the current `VirtualizedMessageList` component is part of a `Thread`.

| Type    | Default |
| ------- | ------- |
| boolean | false   |<|MERGE_RESOLUTION|>--- conflicted
+++ resolved
@@ -174,17 +174,6 @@
 | -------- | ---------------------------------------------------------------------------------------- |
 | function | [ChannelActionContextValue['loadMore']](../contexts/channel-action-context.mdx#loadmore) |
 
-<<<<<<< HEAD
-### markReadOnScrolledToBottom
-
-When enabled, the channel will be marked read when a user scrolls to the bottom. Ignored when scrolled to the bottom of a thread message list.
-
-| Type    | Default |
-| ------- | ------- |
-| boolean | false   |
-
-=======
->>>>>>> 0ef1ba5d
 ### Message
 
 Custom UI component to display an individual message.
@@ -263,7 +252,7 @@
 is shown only when viewing unread messages.
 
 | Type    | Default |
-|---------|---------|
+| ------- | ------- |
 | boolean | false   |
 
 ### stickToBottomScrollBehavior
