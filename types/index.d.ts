--- conflicted
+++ resolved
@@ -220,11 +220,11 @@
     thisArg: React.Dispatch<React.SetStateAction<Client.Channel[]>>,
     e: Client.Event<string>,
   ): void;
-<<<<<<< HEAD
   onChannelHidden?(
-=======
+    thisArg: React.Dispatch<React.SetStateAction<Client.Channel[]>>,
+    e: Client.Event<string>,
+  ): void;
   onChannelVisible?(
->>>>>>> f429e205
     thisArg: React.Dispatch<React.SetStateAction<Client.Channel[]>>,
     e: Client.Event<string>,
   ): void;
