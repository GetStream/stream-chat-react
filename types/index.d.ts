--- conflicted
+++ resolved
@@ -689,7 +689,8 @@
   attachments: ExtendedAttachment[];
 }
 
-export interface InnerAttachmentUIComponentProps extends BaseAttachmentUIComponentProps {
+export interface InnerAttachmentUIComponentProps
+  extends BaseAttachmentUIComponentProps {
   attachment: ExtendedAttachment;
   componentType?: string;
 }
@@ -919,7 +920,6 @@
   errorHandler?: (e: Error, type: string, file: object) => Promise<any> | void;
 }
 
-<<<<<<< HEAD
 export interface MessageSimpleProps<
   At extends UnknownType = DefaultAttachmentType,
   Ch extends UnknownType = DefaultChannelType,
@@ -973,8 +973,6 @@
 }
 // MessageComponentProps defines the props for the Message component
 
-=======
->>>>>>> 8dce4ea7
 export type MessageComponentState = {
   editing: boolean;
 };
