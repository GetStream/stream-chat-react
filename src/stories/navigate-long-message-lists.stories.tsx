--- conflicted
+++ resolved
@@ -86,17 +86,10 @@
   const { messages } = useChannelStateContext();
 
   useEffect(() => {
-<<<<<<< HEAD
-    if (messages && messages.length > 0) {
-      const lastMsg = messages.slice(-1)[0];
-      openThread(lastMsg, { preventDefault: () => null } as any);
-    }
-=======
     if (!messages) return;
     const [lastMsg] = messages.slice(-1);
 
     if (lastMsg) openThread(lastMsg, { preventDefault: () => null } as any);
->>>>>>> 3d342459
   }, [messages]);
 
   return null;
