--- conflicted
+++ resolved
@@ -18,16 +18,13 @@
 import type { MessageTimestampProps } from '../components/Message/MessageTimestamp';
 import type { ReactionSelectorProps } from '../components/Reactions/ReactionSelector';
 import type { ReactionsListProps } from '../components/Reactions/ReactionsList';
-<<<<<<< HEAD
 import type {
   SuggestionItemProps,
   SuggestionListProps,
 } from '../components/ChatAutoComplete/ChatAutoComplete';
 import type { SuggestionListHeaderProps } from '../components/AutoCompleteTextarea';
 import type { SendButtonProps } from '../components/MessageInput/icons';
-=======
 import type { TypingIndicatorProps } from '../components/TypingIndicator/TypingIndicator';
->>>>>>> f226e701
 
 import type {
   CustomTrigger,
@@ -63,12 +60,9 @@
   CooldownTimer?: React.ComponentType<CooldownTimerProps>;
   DateSeparator?: React.ComponentType<DateSeparatorProps>;
   EditMessageInput?: React.ComponentType<MessageInputProps<At, Ch, Co, Ev, Me, Re, Us>>;
-<<<<<<< HEAD
   EmojiIcon?: React.ComponentType;
+  EmptyStateIndicator?: React.ComponentType<EmptyStateIndicatorProps>;
   FileUploadIcon?: React.ComponentType;
-=======
-  EmptyStateIndicator?: React.ComponentType<EmptyStateIndicatorProps>;
->>>>>>> f226e701
   HeaderComponent?: React.ComponentType;
   LoadingIndicator?: React.ComponentType<LoadingIndicatorProps>;
   MessageDeleted?: React.ComponentType<MessageDeletedProps<At, Ch, Co, Ev, Me, Re, Us>>;
@@ -80,14 +74,11 @@
   PinIndicator?: React.ComponentType<PinIndicatorProps<At, Ch, Co, Ev, Me, Re, Us>>;
   ReactionSelector?: React.ForwardRefExoticComponent<ReactionSelectorProps<Re, Us>>;
   ReactionsList?: React.ComponentType<ReactionsListProps<Re, Us>>;
-<<<<<<< HEAD
   SendButton?: React.ComponentType<SendButtonProps>;
   ThreadMessageInput?: React.ComponentType;
   TriggerProvider?: React.ComponentType;
-=======
   TypingIndicator?: React.ComponentType<TypingIndicatorProps>;
   VirtualMessage?: React.ComponentType<FixedHeightMessageProps<At, Ch, Co, Ev, Me, Re, Us>>;
->>>>>>> f226e701
 };
 
 export const ComponentContext = React.createContext<ComponentContextValue>(
@@ -101,38 +92,17 @@
   Ev extends DefaultEventType = DefaultEventType,
   Me extends DefaultMessageType = DefaultMessageType,
   Re extends DefaultReactionType = DefaultReactionType,
-  Us extends DefaultUserType<Us> = DefaultUserType,
-  V extends CustomTrigger = CustomTrigger
+  Us extends DefaultUserType<Us> = DefaultUserType
 >({
   children,
   value,
 }: PropsWithChildren<{
-<<<<<<< HEAD
-  value: Partial<ComponentContextValue<At, Ch, Co, Ev, Me, Re, Us, V>>;
-}>) => {
-  const existingValue = useComponentContext<At, Ch, Co, Ev, Me, Re, Us, V>();
-
-  const newValue = {
-    ...value,
-    ...existingValue,
-  };
-
-  const memoizedValue = useMemo(() => newValue, Object.values(newValue));
-
-  return (
-    <ComponentContext.Provider value={(memoizedValue as unknown) as ComponentContextValue}>
-      {children}
-    </ComponentContext.Provider>
-  );
-};
-=======
   value: Partial<ComponentContextValue<At, Ch, Co, Ev, Me, Re, Us>>;
 }>) => (
   <ComponentContext.Provider value={(value as unknown) as ComponentContextValue}>
     {children}
   </ComponentContext.Provider>
 );
->>>>>>> f226e701
 
 export const useComponentContext = <
   At extends DefaultAttachmentType = DefaultAttachmentType,
