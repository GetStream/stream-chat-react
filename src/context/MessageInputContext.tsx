--- conflicted
+++ resolved
@@ -36,29 +36,14 @@
   </MessageInputContext.Provider>
 );
 
-<<<<<<< HEAD
 export const useMessageInputContext = <V extends CustomTrigger = CustomTrigger>(
-=======
-export const useMessageInputContext = <
-  StreamChatGenerics extends DefaultStreamChatGenerics = DefaultStreamChatGenerics,
-  V extends CustomTrigger = CustomTrigger,
->(
   // eslint-disable-next-line @typescript-eslint/no-unused-vars
->>>>>>> d0c32e33
   componentName?: string,
 ) => {
   const contextValue = useContext(MessageInputContext);
 
   if (!contextValue) {
-<<<<<<< HEAD
-    console.warn(
-      `The useMessageInputContext hook was called outside of the MessageInputContext provider. Make sure this hook is called within the MessageInput's UI component. The errored call is located in the ${componentName} component.`,
-    );
-
     return {} as MessageInputContextValue<V>;
-=======
-    return {} as MessageInputContextValue<StreamChatGenerics, V>;
->>>>>>> d0c32e33
   }
 
   return contextValue as MessageInputContextValue<V>;
