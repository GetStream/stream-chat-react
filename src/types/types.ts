--- conflicted
+++ resolved
@@ -67,25 +67,6 @@
 
 export type ChannelUnreadUiState = Omit<ValuesType<StreamChannelState['read']>, 'user'>;
 
-<<<<<<< HEAD
-=======
-// TODO: fix export from stream-chat - for some reason not exported
-export type SendMessageOptions = {
-  force_moderation?: boolean;
-  is_pending_message?: boolean;
-  keep_channel_hidden?: boolean;
-  pending?: boolean;
-  pending_message_metadata?: Record<string, string>;
-  skip_enrich_url?: boolean;
-  skip_push?: boolean;
-};
-
-// todo: fix export from stream-chat - for some reason not exported
-export type UpdateMessageOptions = {
-  skip_enrich_url?: boolean;
-};
-
->>>>>>> 5aec7bf7
 export type Readable<T> = {
   [key in keyof T]: T[key];
 } & {};
