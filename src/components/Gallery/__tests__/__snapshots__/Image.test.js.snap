--- conflicted
+++ resolved
@@ -1,19 +1,20 @@
 // Jest Snapshot v1, https://goo.gl/fbAQLP
 
 exports[`Image should render component with default props 1`] = `
-<<<<<<< HEAD
 Array [
   <img
     className="str-chat__message-attachment--img"
     data-testid="image-test"
     onClick={[Function]}
+    onKeyPress={[Function]}
     src="about:blank"
+    tabIndex={0}
   />,
   <div
     className="str-chat__modal str-chat__modal--closed"
     onClick={[Function]}
   >
-    <div
+    <button
       className="str-chat__modal__close-button"
     >
       Close
@@ -27,7 +28,7 @@
           fillRule="evenodd"
         />
       </svg>
-    </div>
+    </button>
     <div
       className="str-chat__modal__inner"
     >
@@ -131,14 +132,4 @@
     </div>
   </div>,
 ]
-=======
-<img
-  className="str-chat__message-attachment--img"
-  data-testid="image-test"
-  onClick={[Function]}
-  onKeyPress={[Function]}
-  src="about:blank"
-  tabIndex={0}
-/>
->>>>>>> 0fb4e9b3
 `;