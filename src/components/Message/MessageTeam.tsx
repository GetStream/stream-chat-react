--- conflicted
+++ resolved
@@ -117,13 +117,9 @@
     ReactionSelector = DefaultReactionSelector,
     reactionSelectorRef,
     readBy,
-<<<<<<< HEAD
+    renderText = defaultRenderText,
     showDetailedReactions,
     setEditingState,
-=======
-    renderText = defaultRenderText,
-    setEditingState: propSetEdit,
->>>>>>> ce959aa0
     threadList,
     unsafeHTML,
     updateMessage,
