--- conflicted
+++ resolved
@@ -76,13 +76,7 @@
     clearEditingState,
     editing,
     getMessageActions,
-<<<<<<< HEAD
-    groupStyles = ['single'],
-=======
-    getMuteUserErrorNotification,
-    getMuteUserSuccessNotification,
     groupStyles,
->>>>>>> d60f9928
     handleAction,
     handleOpenThread,
     handleReaction,
