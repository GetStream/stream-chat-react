import React, { useRef } from 'react';

import { MessageDeleted as DefaultMessageDeleted } from './MessageDeleted';
import { MessageOptions } from './MessageOptions';
import { MessageRepliesCountButton } from './MessageRepliesCountButton';
import { MessageText } from './MessageText';
import { MessageTimestamp } from './MessageTimestamp';
import { useReactionClick, useUserHandler } from './hooks';
import { areMessageUIPropsEqual, messageHasAttachments, messageHasReactions } from './utils';

import { Avatar as DefaultAvatar } from '../Avatar';
import { MML } from '../MML';
import {
  ReactionSelector as DefaultReactionSelector,
  ReactionsList as DefaultReactionsList,
} from '../Reactions';

<<<<<<< HEAD
import { useComponentContext } from '../../context/ComponentContext';

import type { MessageUIComponentProps, MouseEventHandler } from './types';
=======
import type { MessageUIComponentProps, ReactEventHandler } from './types';
>>>>>>> 33878817

import type {
  DefaultAttachmentType,
  DefaultChannelType,
  DefaultCommandType,
  DefaultEventType,
  DefaultMessageType,
  DefaultReactionType,
  DefaultUserType,
} from '../../../types/types';

type MessageCommerceWithContextProps<
  At extends DefaultAttachmentType = DefaultAttachmentType,
  Ch extends DefaultChannelType = DefaultChannelType,
  Co extends DefaultCommandType = DefaultCommandType,
  Ev extends DefaultEventType = DefaultEventType,
  Me extends DefaultMessageType = DefaultMessageType,
  Re extends DefaultReactionType = DefaultReactionType,
  Us extends DefaultUserType<Us> = DefaultUserType
> = Omit<MessageUIComponentProps<At, Ch, Co, Ev, Me, Re, Us>, 'PinIndicator'> & {
  isReactionEnabled: boolean;
  onReactionListClick: ReactEventHandler;
  reactionSelectorRef: React.MutableRefObject<HTMLDivElement | null>;
  showDetailedReactions: boolean;
};

const MessageCommerceWithContext = <
  At extends DefaultAttachmentType = DefaultAttachmentType,
  Ch extends DefaultChannelType = DefaultChannelType,
  Co extends DefaultCommandType = DefaultCommandType,
  Ev extends DefaultEventType = DefaultEventType,
  Me extends DefaultMessageType = DefaultMessageType,
  Re extends DefaultReactionType = DefaultReactionType,
  Us extends DefaultUserType<Us> = DefaultUserType
>(
  props: MessageCommerceWithContextProps<At, Ch, Co, Ev, Me, Re, Us>,
) => {
  const {
    formatDate,
    groupStyles,
    handleAction,
    handleOpenThread,
    handleReaction,
    isMyMessage,
    isReactionEnabled,
    message,
    onReactionListClick,
    onUserClick: propOnUserClick,
    onUserHover: propOnUserHover,
    reactionSelectorRef,
    showDetailedReactions,
    threadList,
  } = props;

  const {
    Attachment,
    Avatar = DefaultAvatar,
    MessageDeleted = DefaultMessageDeleted,
    ReactionSelector = DefaultReactionSelector,
    ReactionsList = DefaultReactionsList,
  } = useComponentContext<At, Ch, Co, Ev, Me, Re, Us>();

  const { onUserClick, onUserHover } = useUserHandler(message, {
    onUserClickHandler: propOnUserClick,
    onUserHoverHandler: propOnUserHover,
  });

  const hasAttachment = messageHasAttachments(message);
  const hasReactions = messageHasReactions(message);

  const firstGroupStyle = groupStyles ? groupStyles[0] : '';

  const messageClasses = `str-chat__message-commerce str-chat__message-commerce--${
    isMyMessage() ? 'right' : 'left'
  }`;

  if (message.deleted_at) {
    return <MessageDeleted message={message} />;
  }

  if (message.type === 'message.read' || message.type === 'message.date') {
    return null;
  }

  return (
    <>
      <div
        className={`
						${messageClasses}
						str-chat__message-commerce--${message.type}
						${message.text ? 'str-chat__message-commerce--has-text' : 'str-chat__message-commerce--has-no-text'}
						${hasAttachment ? 'str-chat__message-commerce--has-attachment' : ''}
            ${hasReactions && isReactionEnabled ? 'str-chat__message-commerce--with-reactions' : ''}
            ${`str-chat__message-commerce--${firstGroupStyle}`}
            ${message.pinned ? 'pinned-message' : ''}
					`.trim()}
        data-testid='message-commerce-wrapper'
        key={message.id}
      >
        {(firstGroupStyle === 'bottom' || firstGroupStyle === 'single') && (
          <Avatar
            image={message.user?.image}
            name={message.user?.name || message.user?.id}
            onClick={onUserClick}
            onMouseOver={onUserHover}
            size={32}
          />
        )}
        <div className='str-chat__message-commerce-inner'>
          {message && !message.text && (
            <>
              {
                <MessageOptions<At, Ch, Co, Ev, Me, Re, Us>
                  {...props}
                  displayActions={false}
                  displayLeft={false}
                  displayReplies={false}
                  onReactionListClick={onReactionListClick}
                  theme='commerce'
                />
              }
              {hasReactions && !showDetailedReactions && isReactionEnabled && (
                <ReactionsList
                  onClick={onReactionListClick}
                  own_reactions={message.own_reactions}
                  reaction_counts={message.reaction_counts || undefined}
                  reactions={message.latest_reactions}
                />
              )}
              {showDetailedReactions && isReactionEnabled && (
                <ReactionSelector
                  detailedView
                  handleReaction={handleReaction}
                  latest_reactions={message.latest_reactions}
                  own_reactions={message.own_reactions}
                  reaction_counts={message.reaction_counts || undefined}
                  ref={reactionSelectorRef}
                  reverse={false}
                />
              )}
            </>
          )}
          {message.attachments && (
            <Attachment actionHandler={handleAction} attachments={message.attachments} />
          )}
          {message.mml && (
            <MML
              actionHandler={handleAction}
              align={isMyMessage() ? 'right' : 'left'}
              source={message.mml}
            />
          )}
          {message.text && (
            <MessageText
              {...props}
              customInnerClass='str-chat__message-commerce-text-inner'
              customOptionProps={{
                displayActions: false,
                displayLeft: false,
                displayReplies: false,
                theme: 'commerce',
              }}
              customWrapperClass='str-chat__message-commerce-text'
              theme='commerce'
            />
          )}
          {!threadList && (
            <div className='str-chat__message-commerce-reply-button'>
              <MessageRepliesCountButton
                onClick={handleOpenThread}
                reply_count={message.reply_count}
              />
            </div>
          )}
          <div className='str-chat__message-commerce-data'>
            {!isMyMessage() ? (
              <span className='str-chat__message-commerce-name'>
                {message.user?.name || message.user?.id}
              </span>
            ) : null}
            <MessageTimestamp
              customClass='str-chat__message-commerce-timestamp'
              format='LT'
              formatDate={formatDate}
              message={message}
            />
          </div>
        </div>
      </div>
    </>
  );
};

const MemoizedMessageCommerce = React.memo(
  MessageCommerceWithContext,
  areMessageUIPropsEqual,
) as typeof MessageCommerceWithContext;

/**
 * MessageCommerce - UI component that renders a message and receives functionality from the Message/MessageList components
 */
export const MessageCommerce = <
  At extends DefaultAttachmentType = DefaultAttachmentType,
  Ch extends DefaultChannelType = DefaultChannelType,
  Co extends DefaultCommandType = DefaultCommandType,
  Ev extends DefaultEventType = DefaultEventType,
  Me extends DefaultMessageType = DefaultMessageType,
  Re extends DefaultReactionType = DefaultReactionType,
  Us extends DefaultUserType<Us> = DefaultUserType
>(
  props: Omit<MessageUIComponentProps<At, Ch, Co, Ev, Me, Re, Us>, 'PinIndicator'>,
) => {
  const reactionSelectorRef = useRef<HTMLDivElement | null>(null);

  const { isReactionEnabled, onReactionListClick, showDetailedReactions } = useReactionClick(
    props.message,
    reactionSelectorRef,
  );

  return (
    <MemoizedMessageCommerce
      {...props}
      isReactionEnabled={isReactionEnabled}
      onReactionListClick={onReactionListClick}
      reactionSelectorRef={reactionSelectorRef}
      showDetailedReactions={showDetailedReactions}
    />
  );
};<|MERGE_RESOLUTION|>--- conflicted
+++ resolved
@@ -15,13 +15,9 @@
   ReactionsList as DefaultReactionsList,
 } from '../Reactions';
 
-<<<<<<< HEAD
 import { useComponentContext } from '../../context/ComponentContext';
 
-import type { MessageUIComponentProps, MouseEventHandler } from './types';
-=======
 import type { MessageUIComponentProps, ReactEventHandler } from './types';
->>>>>>> 33878817
 
 import type {
   DefaultAttachmentType,
