--- conflicted
+++ resolved
@@ -39,23 +39,8 @@
   DefaultUserType,
   UnknownType,
 } from '../../../types/types';
-<<<<<<< HEAD
 
 export type MessageProps<
-=======
-import type { MessageProps, TranslationContextValue } from 'types';
-import type {
-  Channel,
-  ChannelMemberResponse,
-  Message as ClientMessage,
-  MessageResponse,
-  Mute,
-  User,
-  UserResponse,
-} from 'stream-chat';
-
-export interface MessageComponentProps<
->>>>>>> 8dce4ea7
   At extends UnknownType = DefaultAttachmentType,
   Ch extends UnknownType = DefaultChannelType,
   Co extends string = DefaultCommandType,
@@ -63,7 +48,6 @@
   Me extends UnknownType = DefaultMessageType,
   Re extends UnknownType = DefaultReactionType,
   Us extends UnknownType = DefaultUserType
-<<<<<<< HEAD
 > = {
   message: MessageResponse<At, Ch, Co, Me, Re, Us>;
   additionalMessageInputProps?: UnknownType; // TODO - add MessageInputProps when typed
@@ -161,60 +145,6 @@
 //   threadList?: boolean;
 //   pinPermissions?: PinPermissions;
 // }
-=======
-> extends MessageProps<At, Ch, Co, Ev, Me, Re, Us>,
-    TranslationContextValue {
-  /** The current channel this message is displayed in */
-  channel?: Channel<Ch>;
-
-  initialMessage?: boolean;
-
-  members?: {
-    [user_id: string]: ChannelMemberResponse<Us>;
-  };
-
-  messageActions?: Array<string> | boolean;
-
-  mutes?: Mute<Us>[];
-
-  /** Function to be called when a @mention is clicked. Function has access to the DOM event and the target user object */
-  onMentionsClick?(
-    e: React.MouseEvent,
-    mentioned_users: UserResponse<Us>[],
-  ): void;
-
-  /** Function to be called when hovering over a @mention. Function has access to the DOM event and the target user object */
-  onMentionsHover?(
-    e: React.MouseEvent,
-    mentioned_users: UserResponse<Us>[],
-  ): void;
-
-  /** Function to be called when clicking the user that posted the message. Function has access to the DOM event and the target user object */
-  onUserClick?(e: React.MouseEvent, user: User<Us>): void;
-
-  /** Function to be called when hovering the user that posted the message. Function has access to the DOM event and the target user object */
-  onUserHover?(e: React.MouseEvent, user: User<Us>): void;
-
-  openThread?(
-    message: MessageResponse<At, Ch, Co, Me, Re, Us>,
-    event: React.SyntheticEvent,
-  ): void;
-
-  pinPermissions?: PinPermissions;
-
-  removeMessage?(updatedMessage: MessageResponse<At, Ch, Co, Me, Re, Us>): void;
-
-  retrySendMessage?(message: ClientMessage<At, Me, Us>): Promise<void>;
-
-  threadList?: boolean;
-
-  // XXX: this is a fix for the watchers being passed in MessageList
-  // apparently, they are not used anywhere
-  watchers?: {
-    [user_id: string]: ChannelMemberResponse<Us>;
-  };
-}
->>>>>>> 8dce4ea7
 
 /**
  * Message - A high level component which implements all the logic required for a message.
