--- conflicted
+++ resolved
@@ -468,18 +468,12 @@
   (message.moderation_details?.action === 'MESSAGE_RESPONSE_ACTION_BOUNCE' ||
     message.moderation?.action === 'bounce');
 
-<<<<<<< HEAD
-export const isMessageEdited = (message: Pick<LocalMessage, 'message_text_updated_at'>) =>
-  !!message.message_text_updated_at;
-=======
 export const isMessageBlocked = (
-  message: Pick<StreamMessage, 'type' | 'moderation' | 'moderation_details'>,
+  message: Pick<LocalMessage, 'type' | 'moderation' | 'moderation_details'>,
 ) =>
   message.type === 'error' &&
   (message.moderation_details?.action === 'MESSAGE_RESPONSE_ACTION_REMOVE' ||
     message.moderation?.action === 'remove');
 
-export const isMessageEdited = (
-  message: Pick<StreamMessage, 'message_text_updated_at'>,
-) => !!message.message_text_updated_at;
->>>>>>> fbbb461c
+export const isMessageEdited = (message: Pick<LocalMessage, 'message_text_updated_at'>) =>
+  !!message.message_text_updated_at;