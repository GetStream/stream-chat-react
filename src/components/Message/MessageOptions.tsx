--- conflicted
+++ resolved
@@ -100,12 +100,8 @@
       )}
       {shouldShowReactions && (
         <button
-<<<<<<< HEAD
+          aria-expanded={showDetailedReactions}
           aria-label={t('aria/Open Reaction Selector')}
-=======
-          aria-expanded={showDetailedReactions}
-          aria-label='Open Reaction Selector'
->>>>>>> 7f350a06
           className={`str-chat__message-${theme}__actions__action str-chat__message-${theme}__actions__action--reactions str-chat__message-reactions-button`}
           data-testid='message-reaction-action'
           onClick={onReactionListClick}
