--- conflicted
+++ resolved
@@ -159,7 +159,6 @@
   messageWrapperRef?: RefObject<HTMLDivElement | null>,
   closeReactionSelectorOnClick?: boolean,
 ) => {
-<<<<<<< HEAD
   const { channelCapabilities = {}, channelConfig } = useChannelStateContext<
     At,
     Ch,
@@ -168,10 +167,7 @@
     Me,
     Re,
     Us
-  >();
-=======
-  const { channel } = useChannelStateContext<At, Ch, Co, Ev, Me, Re, Us>('useReactionClick');
->>>>>>> 7d0a350e
+  >('useReactionClick');
 
   const [showDetailedReactions, setShowDetailedReactions] = useState(false);
 
