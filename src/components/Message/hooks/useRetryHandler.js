// @ts-check
import { useContext } from 'react';
import { ChannelContext } from '../../../context';

/**
 * @type {(
 *  customRetrySendMessage?: (message: import('stream-chat').Message) => Promise<void>
 * ) => (message: import('stream-chat').Message | undefined) => Promise<void>}
 */
<<<<<<< HEAD
export const useRetryHandler = () => {
  const { retrySendMessage } = useContext(ChannelContext);
=======
export const useRetryHandler = (customRetrySendMessage) => {
  /**
   *@type {import('types').ChannelContextValue}
   */
  const { retrySendMessage: contextRetrySendMessage } = useContext(
    ChannelContext,
  );
  const retrySendMessage = customRetrySendMessage || contextRetrySendMessage;
>>>>>>> 187b475b
  return async (message) => {
    if (retrySendMessage && message) {
      await retrySendMessage(message);
    }
  };
};<|MERGE_RESOLUTION|>--- conflicted
+++ resolved
@@ -7,10 +7,6 @@
  *  customRetrySendMessage?: (message: import('stream-chat').Message) => Promise<void>
  * ) => (message: import('stream-chat').Message | undefined) => Promise<void>}
  */
-<<<<<<< HEAD
-export const useRetryHandler = () => {
-  const { retrySendMessage } = useContext(ChannelContext);
-=======
 export const useRetryHandler = (customRetrySendMessage) => {
   /**
    *@type {import('types').ChannelContextValue}
@@ -19,7 +15,6 @@
     ChannelContext,
   );
   const retrySendMessage = customRetrySendMessage || contextRetrySendMessage;
->>>>>>> 187b475b
   return async (message) => {
     if (retrySendMessage && message) {
       await retrySendMessage(message);
