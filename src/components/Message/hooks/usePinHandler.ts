import { defaultPinPermissions, validateAndGetMessage } from '../utils';

import { useChannelActionContext } from '../../../context/ChannelActionContext';
import { StreamMessage, useChannelStateContext } from '../../../context/ChannelStateContext';
import { useChatContext } from '../../../context/ChatContext';
import { useTranslationContext } from '../../../context/TranslationContext';

import type { ReactEventHandler } from '../types';

import type {
  DefaultAttachmentType,
  DefaultChannelType,
  DefaultCommandType,
  DefaultEventType,
  DefaultMessageType,
  DefaultReactionType,
  DefaultUserType,
} from '../../../types/types';

// @deprecated in favor of `channelCapabilities` - TODO: remove in next major release
export type PinEnabledUserRoles<T extends string = string> = Partial<Record<T, boolean>> & {
  admin?: boolean;
  anonymous?: boolean;
  channel_member?: boolean;
  channel_moderator?: boolean;
  guest?: boolean;
  member?: boolean;
  moderator?: boolean;
  owner?: boolean;
  user?: boolean;
};

// @deprecated in favor of `channelCapabilities` - TODO: remove in next major release
export type PinPermissions<T extends string = string, U extends string = string> = Partial<
  Record<T, PinEnabledUserRoles<U>>
> & {
  commerce?: PinEnabledUserRoles<U>;
  gaming?: PinEnabledUserRoles<U>;
  livestream?: PinEnabledUserRoles<U>;
  messaging?: PinEnabledUserRoles<U>;
  team?: PinEnabledUserRoles<U>;
};

export type PinMessageNotifications<
  At extends DefaultAttachmentType = DefaultAttachmentType,
  Ch extends DefaultChannelType = DefaultChannelType,
  Co extends DefaultCommandType = DefaultCommandType,
  Ev extends DefaultEventType = DefaultEventType,
  Me extends DefaultMessageType = DefaultMessageType,
  Re extends DefaultReactionType = DefaultReactionType,
  Us extends DefaultUserType<Us> = DefaultUserType
> = {
  getErrorNotification?: (message: StreamMessage<At, Ch, Co, Ev, Me, Re, Us>) => string;
  notify?: (notificationText: string, type: 'success' | 'error') => void;
};

export const usePinHandler = <
  At extends DefaultAttachmentType = DefaultAttachmentType,
  Ch extends DefaultChannelType = DefaultChannelType,
  Co extends DefaultCommandType = DefaultCommandType,
  Ev extends DefaultEventType = DefaultEventType,
  Me extends DefaultMessageType = DefaultMessageType,
  Re extends DefaultReactionType = DefaultReactionType,
  Us extends DefaultUserType<Us> = DefaultUserType
>(
  message: StreamMessage<At, Ch, Co, Ev, Me, Re, Us>,
  // @ts-expect-error @deprecated in favor of `channelCapabilities` - TODO: remove in next major release
  permissions: PinPermissions = defaultPinPermissions, // eslint-disable-line
  notifications: PinMessageNotifications<At, Ch, Co, Ev, Me, Re, Us> = {},
) => {
  const { getErrorNotification, notify } = notifications;

<<<<<<< HEAD
  const { updateMessage } = useChannelActionContext<At, Ch, Co, Ev, Me, Re, Us>();
  const { channelCapabilities = {} } = useChannelStateContext<At, Ch, Co, Ev, Me, Re, Us>();
  const { client } = useChatContext<At, Ch, Co, Ev, Me, Re, Us>();
  const { t } = useTranslationContext();
=======
  const { updateMessage } = useChannelActionContext<At, Ch, Co, Ev, Me, Re, Us>('usePinHandler');
  const { channel } = useChannelStateContext<At, Ch, Co, Ev, Me, Re, Us>('usePinHandler');
  const { client } = useChatContext<At, Ch, Co, Ev, Me, Re, Us>('usePinHandler');
  const { t } = useTranslationContext('usePinHandler');
>>>>>>> 7d0a350e

  const canPin = !!channelCapabilities['pin-message'];

  const handlePin: ReactEventHandler = async (event) => {
    event.preventDefault();

    if (!message) return;

    if (!message.pinned) {
      try {
        const optimisticMessage = {
          ...message,
          pinned: true,
          pinned_at: new Date(),
          pinned_by: client.user,
        };

        updateMessage(optimisticMessage);

        const messageResponse = await client.pinMessage(message);

        updateMessage(messageResponse.message);
      } catch (e) {
        const errorMessage =
          getErrorNotification && validateAndGetMessage(getErrorNotification, [message]);

        if (notify) notify(errorMessage || t('Error pinning message'), 'error');
        updateMessage(message);
      }
    } else {
      try {
        const optimisticMessage = {
          ...message,
          pin_expires: null,
          pinned: false,
          pinned_at: null,
          pinned_by: null,
        };

        updateMessage(optimisticMessage);

        const messageResponse = await client.unpinMessage(message);

        updateMessage(messageResponse.message);
      } catch (e) {
        const errorMessage =
          getErrorNotification && validateAndGetMessage(getErrorNotification, [message]);

        if (notify) notify(errorMessage || t('Error removing message pin'), 'error');
        updateMessage(message);
      }
    }
  };

  return { canPin, handlePin };
};<|MERGE_RESOLUTION|>--- conflicted
+++ resolved
@@ -70,17 +70,12 @@
 ) => {
   const { getErrorNotification, notify } = notifications;
 
-<<<<<<< HEAD
-  const { updateMessage } = useChannelActionContext<At, Ch, Co, Ev, Me, Re, Us>();
-  const { channelCapabilities = {} } = useChannelStateContext<At, Ch, Co, Ev, Me, Re, Us>();
-  const { client } = useChatContext<At, Ch, Co, Ev, Me, Re, Us>();
-  const { t } = useTranslationContext();
-=======
   const { updateMessage } = useChannelActionContext<At, Ch, Co, Ev, Me, Re, Us>('usePinHandler');
-  const { channel } = useChannelStateContext<At, Ch, Co, Ev, Me, Re, Us>('usePinHandler');
+  const { channelCapabilities = {} } = useChannelStateContext<At, Ch, Co, Ev, Me, Re, Us>(
+    'usePinHandler',
+  );
   const { client } = useChatContext<At, Ch, Co, Ev, Me, Re, Us>('usePinHandler');
   const { t } = useTranslationContext('usePinHandler');
->>>>>>> 7d0a350e
 
   const canPin = !!channelCapabilities['pin-message'];
 
