// @ts-check
import { useContext } from 'react';
import { ChannelContext } from '../../../context';

/**
 * @type {(
 *   message: import('stream-chat').MessageResponse | undefined,
 *   customOpenThread?: (message: import('stream-chat').MessageResponse, event: React.SyntheticEvent) => void
 * ) => (event: React.SyntheticEvent) => void}
 */
<<<<<<< HEAD
export const useOpenThreadHandler = (message) => {
  const { openThread } = useContext(ChannelContext);
=======
export const useOpenThreadHandler = (message, customOpenThread) => {
  /**
   * @type{import('types').ChannelContextValue}
   */
  const { openThread: channelOpenThread } = useContext(ChannelContext);
>>>>>>> 187b475b

  const openThread = customOpenThread || channelOpenThread;
  return (event) => {
    if (!openThread || !message) {
      console.warn(
        'Open thread handler was called but it is missing one of its parameters',
      );
      return;
    }
    openThread(message, event);
  };
};<|MERGE_RESOLUTION|>--- conflicted
+++ resolved
@@ -8,16 +8,11 @@
  *   customOpenThread?: (message: import('stream-chat').MessageResponse, event: React.SyntheticEvent) => void
  * ) => (event: React.SyntheticEvent) => void}
  */
-<<<<<<< HEAD
-export const useOpenThreadHandler = (message) => {
-  const { openThread } = useContext(ChannelContext);
-=======
 export const useOpenThreadHandler = (message, customOpenThread) => {
   /**
    * @type{import('types').ChannelContextValue}
    */
   const { openThread: channelOpenThread } = useContext(ChannelContext);
->>>>>>> 187b475b
 
   const openThread = customOpenThread || channelOpenThread;
   return (event) => {
