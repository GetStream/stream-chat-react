--- conflicted
+++ resolved
@@ -798,22 +798,18 @@
     let context;
 
     await renderComponent({
-      channelStateOpts: { state: { members: {}, watchers: {} }, type: 'messaging' },
-      contextCallback: (ctx) => {
-        context = ctx;
-      },
-<<<<<<< HEAD
+      channelStateOpts: {
+        state: { members: {}, membership: { role: 'user' }, watchers: {} },
+        type: 'messaging',
+      },
+      contextCallback: (ctx) => {
+        context = ctx;
+      },
       message,
       props: { pinPermissions: { messaging: { user: true } } },
     });
 
     expect(context.getMessageActions()).toContain(MESSAGE_ACTIONS.pin);
-=======
-      { state: { members: {}, membership: { role: 'user' }, watchers: {} }, type: 'messaging' },
-    );
-    const { getMessageActions } = getRenderedProps();
-    expect(getMessageActions()).toContain(MESSAGE_ACTIONS.pin);
->>>>>>> afc5f9ce
   });
 
   it('should not allow user to pin messages when permissions do not allow', async () => {
@@ -821,22 +817,15 @@
     let context;
 
     await renderComponent({
-      channelStateOpts: { state: { members: {}, watchers: {} }, type: 'messaging' },
-      contextCallback: (ctx) => {
-        context = ctx;
-      },
-<<<<<<< HEAD
+      channelStateOpts: { state: { members: {}, membership: {}, watchers: {} }, type: 'messaging' },
+      contextCallback: (ctx) => {
+        context = ctx;
+      },
       message,
       props: { pinPermissions: { messaging: { user: false } } },
     });
 
     expect(context.getMessageActions()).not.toContain(MESSAGE_ACTIONS.pin);
-=======
-      { state: { members: {}, membership: {}, watchers: {} }, type: 'messaging' },
-    );
-    const { getMessageActions } = getRenderedProps();
-    expect(getMessageActions()).not.toContain(MESSAGE_ACTIONS.pin);
->>>>>>> afc5f9ce
   });
 
   it('should allow user to retry sending a message', async () => {
