// @ts-check
import React, { useRef } from 'react';
import PropTypes from 'prop-types';
import { smartRender } from '../../utils';
import { Attachment as DefaultAttachment } from '../Attachment';
<<<<<<< HEAD
import { Avatar } from '../Avatar';
import { MML } from '../MML';
=======
import { Avatar as DefaultAvatar } from '../Avatar';
>>>>>>> ab981ab5
import {
  ReactionsList as DefaultReactionsList,
  ReactionSelector as DefaultReactionSelector,
} from '../Reactions';
import MessageRepliesCountButton from './MessageRepliesCountButton';
import {
  areMessagePropsEqual,
  messageHasReactions,
  messageHasAttachments,
} from './utils';
import MessageOptions from './MessageOptions';
import MessageText from './MessageText';
import {
  useUserRole,
  useReactionClick,
  useReactionHandler,
  useActionHandler,
  useOpenThreadHandler,
  useUserHandler,
} from './hooks';
import MessageTimestamp from './MessageTimestamp';

/**
 * MessageCommerce - Render component, should be used together with the Message component
 *
 * @example ../../docs/MessageCommerce.md
 * @type { React.FC<import('types').MessageCommerceProps> }
 */
const MessageCommerce = (props) => {
  const {
    message,
    formatDate,
    groupStyles,
    actionsEnabled,
    threadList,
    MessageDeleted,
    getMessageActions,
    ReactionsList = DefaultReactionsList,
    ReactionSelector = DefaultReactionSelector,
    handleReaction: propHandleReaction,
    handleAction: propHandleAction,
    handleOpenThread: propHandleOpenThread,
    onUserClick: propOnUserClick,
    onUserHover: propOnUserHover,
    tDateTimeParser: propTDateTimeParser,
  } = props;
  const Attachment = props.Attachment || DefaultAttachment;
  const Avatar = props.Avatar || DefaultAvatar;
  const hasReactions = messageHasReactions(message);
  const handleAction = useActionHandler(message);
  const handleReaction = useReactionHandler(message);
  const handleOpenThread = useOpenThreadHandler(message);
  const reactionSelectorRef = useRef(null);
  const {
    onReactionListClick,
    showDetailedReactions,
    isReactionEnabled,
  } = useReactionClick(message, reactionSelectorRef);
  const { onUserClick, onUserHover } = useUserHandler(message, {
    onUserClickHandler: propOnUserClick,
    onUserHoverHandler: propOnUserHover,
  });
  const { isMyMessage } = useUserRole(message);
  const messageClasses = `str-chat__message-commerce str-chat__message-commerce--${
    isMyMessage ? 'right' : 'left'
  }`;

  const hasAttachment = messageHasAttachments(message);

  const firstGroupStyle = groupStyles ? groupStyles[0] : '';

  if (message?.deleted_at) {
    return smartRender(MessageDeleted, props, null);
  }

  if (
    message &&
    (message.type === 'message.read' || message.type === 'message.date')
  ) {
    return null;
  }

  // eslint-disable-next-line sonarjs/cognitive-complexity
  return (
    <React.Fragment>
      <div
        data-testid="message-commerce-wrapper"
        key={message?.id || ''}
        className={`
						${messageClasses}
						str-chat__message-commerce--${message?.type}
						${
              message?.text
                ? 'str-chat__message-commerce--has-text'
                : 'str-chat__message-commerce--has-no-text'
            }
						${hasAttachment ? 'str-chat__message-commerce--has-attachment' : ''}
						${
              hasReactions && isReactionEnabled
                ? 'str-chat__message-commerce--with-reactions'
                : ''
            }
						${`str-chat__message-commerce--${firstGroupStyle}`}
					`.trim()}
      >
        {(firstGroupStyle === 'bottom' || firstGroupStyle === 'single') && (
          <Avatar
            image={message?.user?.image}
            size={32}
            name={message?.user?.name || message?.user?.id}
            onClick={onUserClick}
            onMouseOver={onUserHover}
          />
        )}
        <div className="str-chat__message-commerce-inner">
          {message && !message.text && (
            <React.Fragment>
              {
                <MessageOptions
                  {...props}
                  displayLeft={false}
                  displayReplies={false}
                  displayActions={false}
                  onReactionListClick={onReactionListClick}
                  theme={'commerce'}
                />
              }
              {/* if reactions show them */}
              {hasReactions && !showDetailedReactions && isReactionEnabled && (
                <ReactionsList
                  reactions={message.latest_reactions}
                  reaction_counts={message.reaction_counts || undefined}
                  own_reactions={message.own_reactions}
                  onClick={onReactionListClick}
                />
              )}
              {showDetailedReactions && isReactionEnabled && (
                <ReactionSelector
                  reverse={false}
                  handleReaction={propHandleReaction || handleReaction}
                  detailedView
                  reaction_counts={message.reaction_counts || undefined}
                  latest_reactions={message.latest_reactions}
                  own_reactions={message.own_reactions}
                  ref={reactionSelectorRef}
                />
              )}
            </React.Fragment>
          )}

          {message?.attachments && Attachment && (
            <Attachment
              attachments={message.attachments}
              actionHandler={propHandleAction || handleAction}
            />
          )}

          {message?.mml && (
            <MML
              source={message.mml}
              actionHandler={handleAction}
              align={isMyMessage ? 'right' : 'left'}
            />
          )}

          {message?.text && (
            <MessageText
              ReactionSelector={ReactionSelector}
              ReactionsList={ReactionsList}
              actionsEnabled={actionsEnabled}
              customWrapperClass="str-chat__message-commerce-text"
              customInnerClass="str-chat__message-commerce-text-inner"
              customOptionProps={{
                displayLeft: false,
                displayReplies: false,
                displayActions: false,
                theme: 'commerce',
              }}
              getMessageActions={getMessageActions}
              message={message}
              messageListRect={props.messageListRect}
              unsafeHTML={props.unsafeHTML}
              onMentionsClickMessage={props.onMentionsClickMessage}
              onMentionsHoverMessage={props.onMentionsHoverMessage}
              theme="commerce"
            />
          )}
          {!threadList && (
            <div className="str-chat__message-commerce-reply-button">
              <MessageRepliesCountButton
                onClick={propHandleOpenThread || handleOpenThread}
                reply_count={message?.reply_count}
              />
            </div>
          )}
          <div className="str-chat__message-commerce-data">
            {!isMyMessage ? (
              <span className="str-chat__message-commerce-name">
                {message?.user?.name || message?.user?.id}
              </span>
            ) : null}
            <MessageTimestamp
              formatDate={formatDate}
              customClass="str-chat__message-commerce-timestamp"
              message={message}
              tDateTimeParser={propTDateTimeParser}
              format="LT"
            />
          </div>
        </div>
      </div>
    </React.Fragment>
  );
};

MessageCommerce.propTypes = {
  /** The [message object](https://getstream.io/chat/docs/#message_format) */
  message: /** @type {PropTypes.Validator<import('stream-chat').MessageResponse>} */ (PropTypes
    .object.isRequired),
  /**
   * The attachment UI component.
   * Default: [Attachment](https://github.com/GetStream/stream-chat-react/blob/master/src/components/Attachment.js)
   * */
  Attachment: /** @type {PropTypes.Validator<React.ElementType<import('types').WrapperAttachmentUIComponentProps>>} */ (PropTypes.elementType),
  /**
   * Custom UI component to display user avatar
   *
   * Defaults to and accepts same props as: [Avatar](https://github.com/GetStream/stream-chat-react/blob/master/src/components/Avatar/Avatar.js)
   * */
  Avatar: /** @type {PropTypes.Validator<React.ElementType<import('types').AvatarProps>>} */ (PropTypes.elementType),
  /**
   *
   * @deprecated Its not recommended to use this anymore. All the methods in this HOC are provided explicitly.
   *
   * The higher order message component, most logic is delegated to this component
   * @see See [Message HOC](https://getstream.github.io/stream-chat-react/#message) for example
   *
   */
  Message: /** @type {PropTypes.Validator<React.ElementType<import('types').MessageUIComponentProps>>} */ (PropTypes.oneOfType(
    [PropTypes.node, PropTypes.func, PropTypes.object],
  )),
  /** render HTML instead of markdown. Posting HTML is only allowed server-side */
  unsafeHTML: PropTypes.bool,
  /** If its parent message in thread. */
  initialMessage: PropTypes.bool,
  /** Channel config object */
  channelConfig: /** @type {PropTypes.Validator<import('stream-chat').ChannelConfig>} */ (PropTypes.object),

  /** Override the default formatting of the date. This is a function that has access to the original date object. Returns a string or Node  */
  formatDate: PropTypes.func,

  /** If component is in thread list */
  threadList: PropTypes.bool,
  /**
   * Function to open thread on current messxage
   * @deprecated The component now relies on the useThreadHandler custom hook
   * You can customize the behaviour for your thread handler on the <Channel> component instead.
   */
  handleOpenThread: PropTypes.func,
  /** Returns true if message belongs to current user */
  isMyMessage: PropTypes.func,
  /** Returns all allowed actions on message by current user e.g., [edit, delete, flag, mute] */
  getMessageActions: PropTypes.func.isRequired,
  /**
   * Add or remove reaction on message
   *
   * @param type Type of reaction - 'like' | 'love' | 'haha' | 'wow' | 'sad' | 'angry'
   * @param event Dom event which triggered this function
   * @deprecated This component now relies on the useReactionHandler custom hook.
   */
  handleReaction: PropTypes.func,
  /**
   * A component to display the selector that allows a user to react to a certain message.
   */
  ReactionSelector: /** @type {PropTypes.Validator<React.ElementType<import('types').ReactionSelectorProps>>} */ (PropTypes.elementType),
  /**
   * A component to display the a message list of reactions.
   */
  ReactionsList: /** @type {PropTypes.Validator<React.ElementType<import('types').ReactionsListProps>>} */ (PropTypes.elementType),
  /** If actions such as edit, delete, flag, mute are enabled on message */
  actionsEnabled: PropTypes.bool,
  /**
   * @param name {string} Name of action
   * @param value {string} Value of action
   * @param event Dom event that triggered this handler
   * @deprecated This component now relies on the useActionHandler custom hook, and this prop will be removed on the next major release.
   */
  handleAction: PropTypes.func,
  /**
   * The handler for hover event on @mention in message
   *
   * @param event Dom hover event which triggered handler.
   * @param user Target user object
   */
  onMentionsHoverMessage: PropTypes.func,
  /**
   * The handler for click event on @mention in message
   *
   * @param event Dom click event which triggered handler.
   * @param user Target user object
   */
  onMentionsClickMessage: PropTypes.func,
  /** Position of message in group. Possible values: top, bottom, middle, single */
  groupStyles: PropTypes.array,
  /**
   * The handler for click event on the user that posted the message
   *
   * @param event Dom click event which triggered handler.
   * @deprecated This component now relies on the useUserHandler custom hook, and this prop will be removed on the next major release.
   */
  onUserClick: PropTypes.func,
  /**
   * The handler for mouseOver event on the user that posted the message
   *
   * @param event Dom mouseOver event which triggered handler.
   * @deprecated This component now relies on the useUserHandler custom hook, and this prop will be removed on the next major release.
   */
  onUserHover: PropTypes.func,
  /** The component that will be rendered if the message has been deleted.
   * All of Message's props are passed into this component.
   */
  MessageDeleted: /** @type {PropTypes.Validator<React.ElementType<import('types').MessageDeletedProps>>} */ (PropTypes.elementType),
};

export default React.memo(MessageCommerce, areMessagePropsEqual);<|MERGE_RESOLUTION|>--- conflicted
+++ resolved
@@ -3,12 +3,8 @@
 import PropTypes from 'prop-types';
 import { smartRender } from '../../utils';
 import { Attachment as DefaultAttachment } from '../Attachment';
-<<<<<<< HEAD
-import { Avatar } from '../Avatar';
+import { Avatar as DefaultAvatar } from '../Avatar';
 import { MML } from '../MML';
-=======
-import { Avatar as DefaultAvatar } from '../Avatar';
->>>>>>> ab981ab5
 import {
   ReactionsList as DefaultReactionsList,
   ReactionSelector as DefaultReactionSelector,
