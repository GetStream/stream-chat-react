--- conflicted
+++ resolved
@@ -80,10 +80,7 @@
     MessageRepliesCountButton = DefaultMessageRepliesCountButton,
     MessageStatus = DefaultMessageStatus,
     MessageTimestamp = DefaultMessageTimestamp,
-<<<<<<< HEAD
     Poll = DefaultPoll,
-=======
->>>>>>> aff47e84
     ReactionsList = DefaultReactionList,
     PinIndicator,
   } = useComponentContext<StreamChatGenerics>('MessageSimple');
