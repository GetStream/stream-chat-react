import React, { ComponentProps } from 'react';
import clsx from 'clsx';

import { MESSAGE_ACTIONS } from '../Message/utils';

import {
  MessageContextValue,
  useChannelActionContext,
  useChannelStateContext,
  useChatContext,
  useComponentContext,
  useMessageContext,
  useTranslationContext,
} from '../../context';

import type { DefaultStreamChatGenerics } from '../../types/types';

import { CustomMessageActionsList as DefaultCustomMessageActionsList } from './CustomMessageActionsList';

type PropsDrilledToMessageActionsBox =
  | 'getMessageActions'
  | 'handleDelete'
  | 'handleEdit'
  | 'handleMarkUnread'
  | 'handleFlag'
  | 'handleMute'
  | 'handlePin';

export type MessageActionsBoxProps<
  StreamChatGenerics extends DefaultStreamChatGenerics = DefaultStreamChatGenerics
> = Pick<MessageContextValue<StreamChatGenerics>, PropsDrilledToMessageActionsBox> & {
  isUserMuted: () => boolean;
  mine: boolean;
  open: boolean;
<<<<<<< HEAD
};

const UnMemoizedMessageActionsBox = <
  StreamChatGenerics extends DefaultStreamChatGenerics = DefaultStreamChatGenerics
>(
  props: MessageActionsBoxProps<StreamChatGenerics>,
) => {
  const {
    getMessageActions,
    handleDelete,
    handleEdit,
    handleFlag,
    handleMarkUnread,
    handleMute,
    handlePin,
    isUserMuted,
    mine,
    open = false,
  } = props;
  const { client } = useChatContext<StreamChatGenerics>('MessageActionsBox');
  const {
    CustomMessageActionsList = DefaultCustomMessageActionsList,
  } = useComponentContext<StreamChatGenerics>('MessageActionsBox');
  const { setQuotedMessage } = useChannelActionContext<StreamChatGenerics>('MessageActionsBox');
  const { read } = useChannelStateContext<StreamChatGenerics>('MessageActionsBox');
  const {
    customMessageActions,
    message,
    messageListRect,
    threadList,
  } = useMessageContext<StreamChatGenerics>('MessageActionsBox');

  const { t } = useTranslationContext('MessageActionsBox');

  const [reverse, setReverse] = useState(false);

  const firstUnreadMessageId = client.user && read?.[client.user.id]?.first_unread_message_id;
  const messageActions = getMessageActions();

  const checkIfReverse = useCallback(
    (containerElement: HTMLDivElement) => {
      if (!containerElement) {
        setReverse(false);
        return;
      }

      if (open) {
        const containerRect = containerElement.getBoundingClientRect();

        if (mine) {
          setReverse(!!messageListRect && containerRect.left < messageListRect.left);
        } else {
          setReverse(!!messageListRect && containerRect.right + 5 > messageListRect.right);
        }
      }
    },
    [messageListRect, mine, open],
  );

  const handleQuote = () => {
    setQuotedMessage(message);

    const elements = message.parent_id
      ? document.querySelectorAll('.str-chat__thread .str-chat__textarea__textarea')
      : document.getElementsByClassName('str-chat__textarea__textarea');
    const textarea = elements.item(0);

    if (textarea instanceof HTMLTextAreaElement) {
      textarea.focus();
    }
  };

  const rootClassName = clsx('str-chat__message-actions-box', {
    'str-chat__message-actions-box--mine': mine,
    'str-chat__message-actions-box--open': open,
    'str-chat__message-actions-box--reverse': reverse,
  });
  const buttonClassName =
    'str-chat__message-actions-list-item str-chat__message-actions-list-item-button';

  return (
    <div className={rootClassName} data-testid='message-actions-box' ref={checkIfReverse}>
      <div aria-label='Message Options' className='str-chat__message-actions-list' role='listbox'>
        <CustomMessageActionsList customMessageActions={customMessageActions} message={message} />
        {messageActions.indexOf(MESSAGE_ACTIONS.quote) > -1 && (
          <button
            aria-selected='false'
            className={buttonClassName}
            onClick={handleQuote}
            role='option'
          >
            {t<string>('Reply')}
          </button>
        )}
        {messageActions.indexOf(MESSAGE_ACTIONS.pin) > -1 && !message.parent_id && (
          <button
            aria-selected='false'
            className={buttonClassName}
            onClick={handlePin}
            role='option'
          >
            {!message.pinned ? t<string>('Pin') : t<string>('Unpin')}
          </button>
        )}
        {messageActions.indexOf(MESSAGE_ACTIONS.markUnread) > -1 &&
          !threadList &&
          !!message.id &&
          firstUnreadMessageId !== message.id && (
            <button
              aria-selected='false'
              className={buttonClassName}
              onClick={handleMarkUnread}
              role='option'
            >
              {t<string>('Mark as unread')}
            </button>
          )}
        {messageActions.indexOf(MESSAGE_ACTIONS.flag) > -1 && (
          <button
            aria-selected='false'
            className={buttonClassName}
            onClick={handleFlag}
            role='option'
          >
            {t<string>('Flag')}
          </button>
        )}
        {messageActions.indexOf(MESSAGE_ACTIONS.mute) > -1 && (
          <button
            aria-selected='false'
            className={buttonClassName}
            onClick={handleMute}
            role='option'
          >
            {isUserMuted() ? t<string>('Unmute') : t<string>('Mute')}
          </button>
        )}
        {messageActions.indexOf(MESSAGE_ACTIONS.edit) > -1 && (
          <button
            aria-selected='false'
            className={buttonClassName}
            onClick={handleEdit}
            role='option'
          >
            {t<string>('Edit Message')}
          </button>
        )}
        {messageActions.indexOf(MESSAGE_ACTIONS.delete) > -1 && (
          <button
            aria-selected='false'
            className={buttonClassName}
            onClick={handleDelete}
            role='option'
          >
            {t<string>('Delete')}
          </button>
        )}
=======
} & ComponentProps<'div'>;

const UnMemoizedMessageActionsBox = React.forwardRef(
  <StreamChatGenerics extends DefaultStreamChatGenerics = DefaultStreamChatGenerics>(
    props: MessageActionsBoxProps<StreamChatGenerics>,
    ref: React.ForwardedRef<HTMLDivElement | null>,
  ) => {
    const {
      getMessageActions,
      handleDelete,
      handleEdit,
      handleFlag,
      handleMute,
      handlePin,
      isUserMuted,
      // eslint-disable-next-line @typescript-eslint/no-unused-vars
      mine,
      open = false,
      ...restDivProps
    } = props;

    const {
      CustomMessageActionsList = DefaultCustomMessageActionsList,
    } = useComponentContext<StreamChatGenerics>('MessageActionsBox');
    const { setQuotedMessage } = useChannelActionContext<StreamChatGenerics>('MessageActionsBox');
    const { customMessageActions, message } = useMessageContext<StreamChatGenerics>(
      'MessageActionsBox',
    );

    const { t } = useTranslationContext('MessageActionsBox');

    const messageActions = getMessageActions();

    const handleQuote = () => {
      setQuotedMessage(message);

      const elements = message.parent_id
        ? document.querySelectorAll('.str-chat__thread .str-chat__textarea__textarea')
        : document.getElementsByClassName('str-chat__textarea__textarea');
      const textarea = elements.item(0);

      if (textarea instanceof HTMLTextAreaElement) {
        textarea.focus();
      }
    };

    const rootClassName = clsx('str-chat__message-actions-box', {
      'str-chat__message-actions-box--open': open,
    });
    const buttonClassName =
      'str-chat__message-actions-list-item str-chat__message-actions-list-item-button';

    return (
      <div {...restDivProps} className={rootClassName} data-testid='message-actions-box' ref={ref}>
        <div aria-label='Message Options' className='str-chat__message-actions-list' role='listbox'>
          <CustomMessageActionsList customMessageActions={customMessageActions} message={message} />
          {messageActions.indexOf(MESSAGE_ACTIONS.quote) > -1 && (
            <button
              aria-selected='false'
              className={buttonClassName}
              onClick={handleQuote}
              role='option'
            >
              {t<string>('Reply')}
            </button>
          )}
          {messageActions.indexOf(MESSAGE_ACTIONS.pin) > -1 && !message.parent_id && (
            <button
              aria-selected='false'
              className={buttonClassName}
              onClick={handlePin}
              role='option'
            >
              {!message.pinned ? t<string>('Pin') : t<string>('Unpin')}
            </button>
          )}
          {messageActions.indexOf(MESSAGE_ACTIONS.flag) > -1 && (
            <button
              aria-selected='false'
              className={buttonClassName}
              onClick={handleFlag}
              role='option'
            >
              {t<string>('Flag')}
            </button>
          )}
          {messageActions.indexOf(MESSAGE_ACTIONS.mute) > -1 && (
            <button
              aria-selected='false'
              className={buttonClassName}
              onClick={handleMute}
              role='option'
            >
              {isUserMuted() ? t<string>('Unmute') : t<string>('Mute')}
            </button>
          )}
          {messageActions.indexOf(MESSAGE_ACTIONS.edit) > -1 && (
            <button
              aria-selected='false'
              className={buttonClassName}
              onClick={handleEdit}
              role='option'
            >
              {t<string>('Edit Message')}
            </button>
          )}
          {messageActions.indexOf(MESSAGE_ACTIONS.delete) > -1 && (
            <button
              aria-selected='false'
              className={buttonClassName}
              onClick={handleDelete}
              role='option'
            >
              {t<string>('Delete')}
            </button>
          )}
        </div>
>>>>>>> 32c01806
      </div>
    );
  },
);

/**
 * A popup box that displays the available actions on a message, such as edit, delete, pin, etc.
 */
export const MessageActionsBox = React.memo(
  UnMemoizedMessageActionsBox,
) as typeof UnMemoizedMessageActionsBox;<|MERGE_RESOLUTION|>--- conflicted
+++ resolved
@@ -32,165 +32,6 @@
   isUserMuted: () => boolean;
   mine: boolean;
   open: boolean;
-<<<<<<< HEAD
-};
-
-const UnMemoizedMessageActionsBox = <
-  StreamChatGenerics extends DefaultStreamChatGenerics = DefaultStreamChatGenerics
->(
-  props: MessageActionsBoxProps<StreamChatGenerics>,
-) => {
-  const {
-    getMessageActions,
-    handleDelete,
-    handleEdit,
-    handleFlag,
-    handleMarkUnread,
-    handleMute,
-    handlePin,
-    isUserMuted,
-    mine,
-    open = false,
-  } = props;
-  const { client } = useChatContext<StreamChatGenerics>('MessageActionsBox');
-  const {
-    CustomMessageActionsList = DefaultCustomMessageActionsList,
-  } = useComponentContext<StreamChatGenerics>('MessageActionsBox');
-  const { setQuotedMessage } = useChannelActionContext<StreamChatGenerics>('MessageActionsBox');
-  const { read } = useChannelStateContext<StreamChatGenerics>('MessageActionsBox');
-  const {
-    customMessageActions,
-    message,
-    messageListRect,
-    threadList,
-  } = useMessageContext<StreamChatGenerics>('MessageActionsBox');
-
-  const { t } = useTranslationContext('MessageActionsBox');
-
-  const [reverse, setReverse] = useState(false);
-
-  const firstUnreadMessageId = client.user && read?.[client.user.id]?.first_unread_message_id;
-  const messageActions = getMessageActions();
-
-  const checkIfReverse = useCallback(
-    (containerElement: HTMLDivElement) => {
-      if (!containerElement) {
-        setReverse(false);
-        return;
-      }
-
-      if (open) {
-        const containerRect = containerElement.getBoundingClientRect();
-
-        if (mine) {
-          setReverse(!!messageListRect && containerRect.left < messageListRect.left);
-        } else {
-          setReverse(!!messageListRect && containerRect.right + 5 > messageListRect.right);
-        }
-      }
-    },
-    [messageListRect, mine, open],
-  );
-
-  const handleQuote = () => {
-    setQuotedMessage(message);
-
-    const elements = message.parent_id
-      ? document.querySelectorAll('.str-chat__thread .str-chat__textarea__textarea')
-      : document.getElementsByClassName('str-chat__textarea__textarea');
-    const textarea = elements.item(0);
-
-    if (textarea instanceof HTMLTextAreaElement) {
-      textarea.focus();
-    }
-  };
-
-  const rootClassName = clsx('str-chat__message-actions-box', {
-    'str-chat__message-actions-box--mine': mine,
-    'str-chat__message-actions-box--open': open,
-    'str-chat__message-actions-box--reverse': reverse,
-  });
-  const buttonClassName =
-    'str-chat__message-actions-list-item str-chat__message-actions-list-item-button';
-
-  return (
-    <div className={rootClassName} data-testid='message-actions-box' ref={checkIfReverse}>
-      <div aria-label='Message Options' className='str-chat__message-actions-list' role='listbox'>
-        <CustomMessageActionsList customMessageActions={customMessageActions} message={message} />
-        {messageActions.indexOf(MESSAGE_ACTIONS.quote) > -1 && (
-          <button
-            aria-selected='false'
-            className={buttonClassName}
-            onClick={handleQuote}
-            role='option'
-          >
-            {t<string>('Reply')}
-          </button>
-        )}
-        {messageActions.indexOf(MESSAGE_ACTIONS.pin) > -1 && !message.parent_id && (
-          <button
-            aria-selected='false'
-            className={buttonClassName}
-            onClick={handlePin}
-            role='option'
-          >
-            {!message.pinned ? t<string>('Pin') : t<string>('Unpin')}
-          </button>
-        )}
-        {messageActions.indexOf(MESSAGE_ACTIONS.markUnread) > -1 &&
-          !threadList &&
-          !!message.id &&
-          firstUnreadMessageId !== message.id && (
-            <button
-              aria-selected='false'
-              className={buttonClassName}
-              onClick={handleMarkUnread}
-              role='option'
-            >
-              {t<string>('Mark as unread')}
-            </button>
-          )}
-        {messageActions.indexOf(MESSAGE_ACTIONS.flag) > -1 && (
-          <button
-            aria-selected='false'
-            className={buttonClassName}
-            onClick={handleFlag}
-            role='option'
-          >
-            {t<string>('Flag')}
-          </button>
-        )}
-        {messageActions.indexOf(MESSAGE_ACTIONS.mute) > -1 && (
-          <button
-            aria-selected='false'
-            className={buttonClassName}
-            onClick={handleMute}
-            role='option'
-          >
-            {isUserMuted() ? t<string>('Unmute') : t<string>('Mute')}
-          </button>
-        )}
-        {messageActions.indexOf(MESSAGE_ACTIONS.edit) > -1 && (
-          <button
-            aria-selected='false'
-            className={buttonClassName}
-            onClick={handleEdit}
-            role='option'
-          >
-            {t<string>('Edit Message')}
-          </button>
-        )}
-        {messageActions.indexOf(MESSAGE_ACTIONS.delete) > -1 && (
-          <button
-            aria-selected='false'
-            className={buttonClassName}
-            onClick={handleDelete}
-            role='option'
-          >
-            {t<string>('Delete')}
-          </button>
-        )}
-=======
 } & ComponentProps<'div'>;
 
 const UnMemoizedMessageActionsBox = React.forwardRef(
@@ -203,25 +44,27 @@
       handleDelete,
       handleEdit,
       handleFlag,
+      handleMarkUnread,
       handleMute,
       handlePin,
       isUserMuted,
-      // eslint-disable-next-line @typescript-eslint/no-unused-vars
-      mine,
       open = false,
       ...restDivProps
     } = props;
 
+    const { client } = useChatContext<StreamChatGenerics>('MessageActionsBox');
     const {
       CustomMessageActionsList = DefaultCustomMessageActionsList,
     } = useComponentContext<StreamChatGenerics>('MessageActionsBox');
     const { setQuotedMessage } = useChannelActionContext<StreamChatGenerics>('MessageActionsBox');
-    const { customMessageActions, message } = useMessageContext<StreamChatGenerics>(
+    const { read } = useChannelStateContext<StreamChatGenerics>('MessageActionsBox');
+    const { customMessageActions, message, threadList } = useMessageContext<StreamChatGenerics>(
       'MessageActionsBox',
     );
 
     const { t } = useTranslationContext('MessageActionsBox');
 
+    const firstUnreadMessageId = client.user && read?.[client.user.id]?.first_unread_message_id;
     const messageActions = getMessageActions();
 
     const handleQuote = () => {
@@ -267,6 +110,19 @@
               {!message.pinned ? t<string>('Pin') : t<string>('Unpin')}
             </button>
           )}
+          {messageActions.indexOf(MESSAGE_ACTIONS.markUnread) > -1 &&
+            !threadList &&
+            !!message.id &&
+            firstUnreadMessageId !== message.id && (
+              <button
+                aria-selected='false'
+                className={buttonClassName}
+                onClick={handleMarkUnread}
+                role='option'
+              >
+                {t<string>('Mark as unread')}
+              </button>
+            )}
           {messageActions.indexOf(MESSAGE_ACTIONS.flag) > -1 && (
             <button
               aria-selected='false'
@@ -308,7 +164,6 @@
             </button>
           )}
         </div>
->>>>>>> 32c01806
       </div>
     );
   },
