import React, { PropsWithChildren, useMemo } from 'react';
import {
  ChannelSearchSource,
  MessageSearchSource,
  SearchController,
  UserSearchSource,
} from 'stream-chat';

import { useChat } from './hooks/useChat';
import { useCreateChatContext } from './hooks/useCreateChatContext';
import { useChannelsQueryState } from './hooks/useChannelsQueryState';

import { ChatProvider, CustomClasses } from '../../context/ChatContext';
import { TranslationProvider } from '../../context/TranslationContext';
import { WithComponents } from '../../context';

import type { StreamChat } from 'stream-chat';
import type { ChannelPropsForwardedToComponentContext } from '../Channel';
import type { ComponentContextValue } from '../../context';
import type { SupportedTranslations } from '../../i18n/types';
import type { Streami18n } from '../../i18n/Streami18n';
<<<<<<< HEAD
import type { CustomTrigger, DefaultStreamChatGenerics } from '../../types/types';

export type ChatPropsForwardedToComponentContext<
  StreamChatGenerics extends DefaultStreamChatGenerics = DefaultStreamChatGenerics,
  V extends CustomTrigger = CustomTrigger
> = Pick<
  ComponentContextValue<StreamChatGenerics, V>,
  | 'ChannelAvatar'
  | 'Search'
  | 'SearchBar'
  | 'SearchResults'
  | 'SearchResultsHeader'
  | 'SearchResultsPresearch'
  | 'SearchSourceResultList'
  | 'SearchSourceResultListFooter'
  | 'SearchSourceResults'
  | 'SearchSourceResultsEmpty'
  | 'SearchSourceResultsHeader'
  | 'SearchSourceResultsLoadingIndicator'
>;

export type ChatProps<
  StreamChatGenerics extends DefaultStreamChatGenerics = DefaultStreamChatGenerics,
  V extends CustomTrigger = CustomTrigger
> = ChatPropsForwardedToComponentContext<StreamChatGenerics, V> &
  ChannelPropsForwardedToComponentContext<StreamChatGenerics> & {
    /** The StreamChat client object */
    client: StreamChat<StreamChatGenerics>;
    /** Object containing custom CSS classnames to override the library's default container CSS */
    customClasses?: CustomClasses;
    /** Sets the default fallback language for UI component translation, defaults to 'en' for English */
    defaultLanguage?: SupportedTranslations;
    /** Instance of Stream i18n */
    i18nInstance?: Streami18n;
    /** Initial status of mobile navigation */
    initialNavOpen?: boolean;
    /** Instance of SearchController class that allows to control all the search operations. */
    searchController?: SearchController<StreamChatGenerics>;
    /** Used for injecting className/s to the Channel and ChannelList components */
    theme?: string;
    /**
     * Windows 10 does not support country flag emojis out of the box. It chooses to render these emojis as characters instead. Stream
     * Chat can override this behavior by loading a custom web font that will render images instead (PNGs or SVGs depending on the platform).
     * Set this prop to true if you want to use these custom emojis for Windows users.
     *
     * Note: requires importing `stream-chat-react/css/v2/emoji-replacement.css` style sheet
     */
    useImageFlagEmojisOnWindows?: boolean;
  };
=======
import type { DefaultStreamChatGenerics } from '../../types/types';
import type { MessageContextValue } from '../../context';

export type ChatProps<
  StreamChatGenerics extends DefaultStreamChatGenerics = DefaultStreamChatGenerics
> = {
  /** The StreamChat client object */
  client: StreamChat<StreamChatGenerics>;
  /** Object containing custom CSS classnames to override the library's default container CSS */
  customClasses?: CustomClasses;
  /** Sets the default fallback language for UI component translation, defaults to 'en' for English */
  defaultLanguage?: SupportedTranslations;
  /** Instance of Stream i18n */
  i18nInstance?: Streami18n;
  /** Initial status of mobile navigation */
  initialNavOpen?: boolean;
  /** Used for injecting className/s to the Channel and ChannelList components */
  theme?: string;
  /**
   * Windows 10 does not support country flag emojis out of the box. It chooses to render these emojis as characters instead. Stream
   * Chat can override this behavior by loading a custom web font that will render images instead (PNGs or SVGs depending on the platform).
   * Set this prop to true if you want to use these custom emojis for Windows users.
   *
   * Note: requires importing `stream-chat-react/css/v2/emoji-replacement.css` style sheet
   */
  useImageFlagEmojisOnWindows?: boolean;
} & Partial<Pick<MessageContextValue<StreamChatGenerics>, 'isMessageAIGenerated'>>;
>>>>>>> 0d946b46

/**
 * Wrapper component for a StreamChat application. Chat needs to be placed around any other chat components
 * as it provides the ChatContext.
 */
export const Chat = <
  StreamChatGenerics extends DefaultStreamChatGenerics = DefaultStreamChatGenerics,
  V extends CustomTrigger = CustomTrigger
>(
  props: PropsWithChildren<ChatProps<StreamChatGenerics, V>>,
) => {
  const {
    children,
    client,
    customClasses,
    defaultLanguage,
    i18nInstance,
    initialNavOpen = true,
<<<<<<< HEAD
    searchController: customChannelSearchController,
=======
    isMessageAIGenerated,
>>>>>>> 0d946b46
    theme = 'messaging light',
    useImageFlagEmojisOnWindows = false,
  } = props;

  const {
    channel,
    closeMobileNav,
    getAppSettings,
    latestMessageDatesByChannels,
    mutes,
    navOpen,
    openMobileNav,
    setActiveChannel,
    translators,
  } = useChat({ client, defaultLanguage, i18nInstance, initialNavOpen });

  const channelsQueryState = useChannelsQueryState();

  const searchController = useMemo(
    () =>
      customChannelSearchController ??
      new SearchController<StreamChatGenerics>({
        sources: [
          new ChannelSearchSource<StreamChatGenerics>(client),
          new UserSearchSource<StreamChatGenerics>(client),
          new MessageSearchSource<StreamChatGenerics>(client),
        ],
      }),
    [client, customChannelSearchController],
  );

  const chatContextValue = useCreateChatContext<StreamChatGenerics>({
    channel,
    channelsQueryState,
    client,
    closeMobileNav,
    customClasses,
    getAppSettings,
    isMessageAIGenerated,
    latestMessageDatesByChannels,
    mutes,
    navOpen,
    openMobileNav,
    searchController,
    setActiveChannel,
    theme,
    useImageFlagEmojisOnWindows,
  });

  // @ts-expect-error
  const componentContextValue: Partial<ComponentContextValue> = useMemo(
    () => ({
      Attachment: props.Attachment,
      AttachmentPreviewList: props.AttachmentPreviewList,
      AttachmentSelector: props.AttachmentSelector,
      AttachmentSelectorInitiationButtonContents: props.AttachmentSelectorInitiationButtonContents,
      AudioRecorder: props.AudioRecorder,
      AutocompleteSuggestionItem: props.AutocompleteSuggestionItem,
      AutocompleteSuggestionList: props.AutocompleteSuggestionList,
      Avatar: props.Avatar,
      BaseImage: props.BaseImage,
      ChannelAvatar: props.ChannelAvatar,
      CooldownTimer: props.CooldownTimer,
      CustomMessageActionsList: props.CustomMessageActionsList,
      DateSeparator: props.DateSeparator,
      EditMessageInput: props.EditMessageInput,
      EmojiPicker: props.EmojiPicker,
      emojiSearchIndex: props.emojiSearchIndex,
      EmptyStateIndicator: props.EmptyStateIndicator,
      FileUploadIcon: props.FileUploadIcon,
      GiphyPreviewMessage: props.GiphyPreviewMessage,
      HeaderComponent: props.HeaderComponent,
      Input: props.Input,
      LinkPreviewList: props.LinkPreviewList,
      LoadingIndicator: props.LoadingIndicator,
      Message: props.Message,
      MessageActions: props.MessageActions,
      MessageBouncePrompt: props.MessageBouncePrompt,
      MessageDeleted: props.MessageDeleted,
      MessageListNotifications: props.MessageListNotifications,
      MessageNotification: props.MessageNotification,
      MessageOptions: props.MessageOptions,
      MessageRepliesCountButton: props.MessageRepliesCountButton,
      MessageStatus: props.MessageStatus,
      MessageSystem: props.MessageSystem,
      MessageTimestamp: props.MessageTimestamp,
      ModalGallery: props.ModalGallery,
      PinIndicator: props.PinIndicator,
      PollActions: props.PollActions,
      PollContent: props.PollContent,
      PollCreationDialog: props.PollCreationDialog,
      PollHeader: props.PollHeader,
      PollOptionSelector: props.PollOptionSelector,
      QuotedMessage: props.QuotedMessage,
      QuotedMessagePreview: props.QuotedMessagePreview,
      QuotedPoll: props.QuotedPoll,
      reactionOptions: props.reactionOptions,
      ReactionSelector: props.ReactionSelector,
      ReactionsList: props.ReactionsList,
      Search: props.Search,
      SearchBar: props.SearchBar,
      SearchResults: props.SearchResults,
      SearchResultsHeader: props.SearchResultsHeader,
      SearchResultsPresearch: props.SearchResultsPresearch,
      SearchSourceResultList: props.SearchSourceResultList,
      SearchSourceResultListFooter: props.SearchSourceResultListFooter,
      SearchSourceResults: props.SearchSourceResults,
      SearchSourceResultsEmpty: props.SearchSourceResultsEmpty,
      SearchSourceResultsHeader: props.SearchSourceResultsHeader,
      SearchSourceResultsLoadingIndicator: props.SearchSourceResultsLoadingIndicator,
      SendButton: props.SendButton,
      StartRecordingAudioButton: props.StartRecordingAudioButton,
      ThreadHead: props.ThreadHead,
      ThreadHeader: props.ThreadHeader,
      ThreadStart: props.ThreadStart,
      Timestamp: props.Timestamp,
      TriggerProvider: props.TriggerProvider,
      TypingIndicator: props.TypingIndicator,
      UnreadMessagesNotification: props.UnreadMessagesNotification,
      UnreadMessagesSeparator: props.UnreadMessagesSeparator,
      VirtualMessage: props.VirtualMessage,
    }),
    [
      props.Attachment,
      props.AttachmentPreviewList,
      props.AttachmentSelector,
      props.AttachmentSelectorInitiationButtonContents,
      props.AudioRecorder,
      props.AutocompleteSuggestionItem,
      props.AutocompleteSuggestionList,
      props.Avatar,
      props.BaseImage,
      props.ChannelAvatar,
      props.CooldownTimer,
      props.CustomMessageActionsList,
      props.DateSeparator,
      props.EditMessageInput,
      props.EmojiPicker,
      props.EmptyStateIndicator,
      props.FileUploadIcon,
      props.GiphyPreviewMessage,
      props.HeaderComponent,
      props.Input,
      props.LinkPreviewList,
      props.LoadingIndicator,
      props.Message,
      props.MessageActions,
      props.MessageBouncePrompt,
      props.MessageDeleted,
      props.MessageListNotifications,
      props.MessageNotification,
      props.MessageOptions,
      props.MessageRepliesCountButton,
      props.MessageStatus,
      props.MessageSystem,
      props.MessageTimestamp,
      props.ModalGallery,
      props.PinIndicator,
      props.PollActions,
      props.PollContent,
      props.PollCreationDialog,
      props.PollHeader,
      props.PollOptionSelector,
      props.QuotedMessage,
      props.QuotedMessagePreview,
      props.QuotedPoll,
      props.ReactionSelector,
      props.ReactionsList,
      props.Search,
      props.SearchBar,
      props.SearchResults,
      props.SearchResultsHeader,
      props.SearchResultsPresearch,
      props.SearchSourceResultList,
      props.SearchSourceResultListFooter,
      props.SearchSourceResults,
      props.SearchSourceResultsEmpty,
      props.SearchSourceResultsHeader,
      props.SearchSourceResultsLoadingIndicator,
      props.SendButton,
      props.StartRecordingAudioButton,
      props.ThreadHead,
      props.ThreadHeader,
      props.ThreadStart,
      props.Timestamp,
      props.TriggerProvider,
      props.TypingIndicator,
      props.UnreadMessagesNotification,
      props.UnreadMessagesSeparator,
      props.VirtualMessage,
      props.emojiSearchIndex,
      props.reactionOptions,
    ],
  );

  if (!translators.t) return null;

  return (
    <ChatProvider value={chatContextValue}>
      <TranslationProvider value={translators}>
        <WithComponents overrides={componentContextValue}>{children}</WithComponents>
      </TranslationProvider>
    </ChatProvider>
  );
};<|MERGE_RESOLUTION|>--- conflicted
+++ resolved
@@ -19,8 +19,8 @@
 import type { ComponentContextValue } from '../../context';
 import type { SupportedTranslations } from '../../i18n/types';
 import type { Streami18n } from '../../i18n/Streami18n';
-<<<<<<< HEAD
 import type { CustomTrigger, DefaultStreamChatGenerics } from '../../types/types';
+import type { MessageContextValue } from '../../context';
 
 export type ChatPropsForwardedToComponentContext<
   StreamChatGenerics extends DefaultStreamChatGenerics = DefaultStreamChatGenerics,
@@ -68,36 +68,7 @@
      * Note: requires importing `stream-chat-react/css/v2/emoji-replacement.css` style sheet
      */
     useImageFlagEmojisOnWindows?: boolean;
-  };
-=======
-import type { DefaultStreamChatGenerics } from '../../types/types';
-import type { MessageContextValue } from '../../context';
-
-export type ChatProps<
-  StreamChatGenerics extends DefaultStreamChatGenerics = DefaultStreamChatGenerics
-> = {
-  /** The StreamChat client object */
-  client: StreamChat<StreamChatGenerics>;
-  /** Object containing custom CSS classnames to override the library's default container CSS */
-  customClasses?: CustomClasses;
-  /** Sets the default fallback language for UI component translation, defaults to 'en' for English */
-  defaultLanguage?: SupportedTranslations;
-  /** Instance of Stream i18n */
-  i18nInstance?: Streami18n;
-  /** Initial status of mobile navigation */
-  initialNavOpen?: boolean;
-  /** Used for injecting className/s to the Channel and ChannelList components */
-  theme?: string;
-  /**
-   * Windows 10 does not support country flag emojis out of the box. It chooses to render these emojis as characters instead. Stream
-   * Chat can override this behavior by loading a custom web font that will render images instead (PNGs or SVGs depending on the platform).
-   * Set this prop to true if you want to use these custom emojis for Windows users.
-   *
-   * Note: requires importing `stream-chat-react/css/v2/emoji-replacement.css` style sheet
-   */
-  useImageFlagEmojisOnWindows?: boolean;
-} & Partial<Pick<MessageContextValue<StreamChatGenerics>, 'isMessageAIGenerated'>>;
->>>>>>> 0d946b46
+  } & Partial<Pick<MessageContextValue<StreamChatGenerics>, 'isMessageAIGenerated'>>;
 
 /**
  * Wrapper component for a StreamChat application. Chat needs to be placed around any other chat components
@@ -116,11 +87,8 @@
     defaultLanguage,
     i18nInstance,
     initialNavOpen = true,
-<<<<<<< HEAD
+    isMessageAIGenerated,
     searchController: customChannelSearchController,
-=======
-    isMessageAIGenerated,
->>>>>>> 0d946b46
     theme = 'messaging light',
     useImageFlagEmojisOnWindows = false,
   } = props;
