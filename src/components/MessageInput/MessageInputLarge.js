--- conflicted
+++ resolved
@@ -70,14 +70,8 @@
         maxNumberOfFiles={messageInput.maxFilesLeft}
         multiple={channelContext.multipleUploads}
       >
-<<<<<<< HEAD
         <div className='str-chat__input'>
-          <EmojiPicker {...messageInput} />
           <div className='str-chat__input--textarea-wrapper'>
-=======
-        <div className="str-chat__input">
-          <div className="str-chat__input--textarea-wrapper">
->>>>>>> f9527fb4
             {messageInput.isUploadEnabled && (
               <UploadsPreview {...messageInput} />
             )}
@@ -99,20 +93,6 @@
               triggers={props.autocompleteTriggers}
               value={messageInput.text}
             />
-<<<<<<< HEAD
-            <div className='str-chat__emojiselect-wrapper'>
-              <Tooltip>{t('Open emoji picker')}</Tooltip>
-              <span
-                className='str-chat__input-emojiselect'
-                onClick={messageInput.openEmojiPicker}
-                ref={messageInput.emojiPickerRef}
-              >
-                <EmojiIcon />
-              </span>
-            </div>
-=======
-
->>>>>>> f9527fb4
             {messageInput.isUploadEnabled && (
               <div
                 className='str-chat__fileupload-wrapper'
@@ -136,10 +116,10 @@
               </div>
             )}
 
-            <div className="str-chat__emojiselect-wrapper">
+            <div className='str-chat__emojiselect-wrapper'>
               <Tooltip>{t('Open emoji picker')}</Tooltip>
               <span
-                className="str-chat__input-emojiselect"
+                className='str-chat__input-emojiselect'
                 onClick={messageInput.openEmojiPicker}
                 ref={messageInput.emojiPickerRef}
                 tabIndex={0}
