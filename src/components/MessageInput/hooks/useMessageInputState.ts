--- conflicted
+++ resolved
@@ -241,11 +241,7 @@
         (att) =>
           ({
             ...att,
-<<<<<<< HEAD
-            $internal: { id: nanoid() },
-=======
             localMetadata: { id: nanoid() },
->>>>>>> c30e09d8
           } as LocalAttachment<StreamChatGenerics>),
       ) || [];
 
