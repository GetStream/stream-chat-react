import React, { Reducer, useCallback, useReducer, useRef, useState } from 'react';
import { nanoid } from 'nanoid';

import { StreamMessage, useChannelStateContext } from '../../../context/ChannelStateContext';

<<<<<<< HEAD
import { useEmojiIndex } from './useEmojiIndex';
import {
  isLinkPreview,
  isMessageComposerFileAttachment,
  isMessageComposerImageAttachment,
  isUploadAttachment,
  useAttachments,
} from './useAttachments';
import { useMessageInputText } from './useMessageInputText';
import { useEmojiPicker } from './useEmojiPicker';
import { EnrichURLsController, useLinkPreviews } from './useLinkPreviews';
import { useSubmitHandler } from './useSubmitHandler';
import { usePasteHandler } from './usePasteHandler';

import type { EmojiData, NimbleEmojiIndex } from 'emoji-mart';
import type { Message, UserResponse } from 'stream-chat';
=======
import { useAttachments } from './useAttachments';
import { useMessageInputText } from './useMessageInputText';
import { useSubmitHandler } from './useSubmitHandler';
import { usePasteHandler } from './usePasteHandler';

import type { FileLike } from '../../ReactFileUtilities';
import type { Attachment, Message, OGAttachment, UserResponse } from 'stream-chat';
>>>>>>> 32c01806

import type { MessageInputProps } from '../MessageInput';
import { isScrapedContent, isUploadedImage } from '../../Attachment';
import {
  attachmentToFileUpload,
  attachmentToImageUpload,
  messageComposerAttachmentToFileUpload,
  messageComposerAttachmentToImageUpload,
} from '../attachmentTransformers';

import {
  FileUpload,
  ImageUpload,
  LinkPreview,
  LinkPreviewMap,
  LinkPreviewState,
  MessageComposerAttachment,
  SetLinkPreviewMode,
  UploadState,
} from '../types';
import type {
  CustomTrigger,
  DefaultStreamChatGenerics,
  SendMessageOptions,
} from '../../../types/types';

type FileUploads = Record<string, FileUpload>; // should be removed with version v12
type ImageUploads = Record<string, ImageUpload>; // should be removed with version v12

export type MessageInputState<
  StreamChatGenerics extends DefaultStreamChatGenerics = DefaultStreamChatGenerics
> = {
<<<<<<< HEAD
  attachments: MessageComposerAttachment<StreamChatGenerics>[];
  emojiPickerIsOpen: boolean;
  /* @deprecated use attachments to access message composer attachments state instead, attachment order is kept in a Map. */
=======
  attachments: Attachment<StreamChatGenerics>[];
>>>>>>> 32c01806
  fileOrder: string[];
  /* @deprecated use attachments to access message composer attachments state instead */
  fileUploads: FileUploads;
  /* @deprecated use attachments to access message composer attachments state instead, attachment order is kept in a Map */
  imageOrder: string[];
  /* @deprecated use attachments to access message composer attachments state instead */
  imageUploads: ImageUploads;
  /* @deprecated use attachments to access message composer attachments state instead */
  linkPreviews: LinkPreviewMap;
  mentioned_users: UserResponse<StreamChatGenerics>[];
  setText: (text: string) => void;
  text: string;
};

<<<<<<< HEAD
type UpsertAttachmentAction<
  StreamChatGenerics extends DefaultStreamChatGenerics = DefaultStreamChatGenerics
> = {
  attachment: MessageComposerAttachment<StreamChatGenerics>;
  type: 'upsertAttachment';
};

type RemoveAttachmentAction = {
  id: string;
  type: 'removeAttachment';
};

type SetEmojiPickerIsOpenAction = {
  type: 'setEmojiPickerIsOpen';
  value: boolean;
};

=======
>>>>>>> 32c01806
type SetTextAction = {
  getNewText: (currentStateText: string) => string;
  type: 'setText';
};

type ClearAction = {
  type: 'clear';
};

type SetLinkPreviewsAction = {
  linkPreviews: LinkPreviewMap;
  mode: SetLinkPreviewMode;
  type: 'setLinkPreviews';
};

type AddMentionedUserAction<
  StreamChatGenerics extends DefaultStreamChatGenerics = DefaultStreamChatGenerics
> = {
  type: 'addMentionedUser';
  user: UserResponse<StreamChatGenerics>;
};

export type MessageInputReducerAction<
  StreamChatGenerics extends DefaultStreamChatGenerics = DefaultStreamChatGenerics
> =
<<<<<<< HEAD
  | UpsertAttachmentAction
  | RemoveAttachmentAction
  | SetEmojiPickerIsOpenAction
=======
>>>>>>> 32c01806
  | SetTextAction
  | ClearAction
  | SetLinkPreviewsAction
  | AddMentionedUserAction<StreamChatGenerics>;

export type MessageInputHookProps<
  StreamChatGenerics extends DefaultStreamChatGenerics = DefaultStreamChatGenerics
> = EnrichURLsController & {
  handleChange: React.ChangeEventHandler<HTMLTextAreaElement>;
  handleSubmit: (
    event: React.BaseSyntheticEvent,
    customMessageData?: Partial<Message<StreamChatGenerics>>,
    options?: SendMessageOptions,
  ) => void;
  insertText: (textToInsert: string) => void;
  isUploadEnabled: boolean;
  maxFilesLeft: number;
  // todo: remove when legacy components UploadsPreview, MessageInputSmall, MessageInputV1 are removed. Used only in legacy components
  numberOfUploads: number;
  onPaste: (event: React.ClipboardEvent<HTMLTextAreaElement>) => void;
  onSelectUser: (item: UserResponse<StreamChatGenerics>) => void;
<<<<<<< HEAD
  openEmojiPicker: React.MouseEventHandler<HTMLSpanElement>;
  removeAttachment: (id: string) => void;
  removeFile: (id: string) => void; // should be removed with version v12
  removeImage: (id: string) => void; // should be removed with version v12
=======
  removeFile: (id: string) => void;
  removeImage: (id: string) => void;
>>>>>>> 32c01806
  textareaRef: React.MutableRefObject<HTMLTextAreaElement | null | undefined>;
  uploadFile: (id: string) => void;
  uploadImage: (id: string) => void;
  uploadNewFiles: (files: FileList | File[]) => void;
<<<<<<< HEAD
  upsertAttachment: (attachment: MessageComposerAttachment<StreamChatGenerics>) => void;
  emojiIndex?: NimbleEmojiIndex;
=======
>>>>>>> 32c01806
};

const makeEmptyMessageInputState = <
  StreamChatGenerics extends DefaultStreamChatGenerics = DefaultStreamChatGenerics
>(): MessageInputState<StreamChatGenerics> => ({
  attachments: [],
<<<<<<< HEAD
  emojiPickerIsOpen: false,
  fileOrder: [], // should be removed with version v12
  fileUploads: {}, // should be removed with version v12
  imageOrder: [], // should be removed with version v12
  imageUploads: {}, // should be removed with version v12
  linkPreviews: new Map(), // should be removed with version v12
=======
  fileOrder: [],
  fileUploads: {},
  imageOrder: [],
  imageUploads: {},
  linkPreviews: new Map(),
>>>>>>> 32c01806
  mentioned_users: [],
  setText: () => null,
  text: '',
});

/**
 * Initializes the state. Empty if the message prop is falsy.
 */
const initState = <
  StreamChatGenerics extends DefaultStreamChatGenerics = DefaultStreamChatGenerics
>(
  message?: Pick<StreamMessage<StreamChatGenerics>, 'attachments' | 'mentioned_users' | 'text'>,
): MessageInputState<StreamChatGenerics> => {
  if (!message) {
    return makeEmptyMessageInputState();
  }

  const attachmentsSeed = {
    attachments: [],
    fileUploads: {}, // should be removed with version v12
    imageUploads: {}, // should be removed with version v12
    linkPreviews: new Map(), // should be removed with version v12
  };

  const { attachments, fileUploads, imageUploads, linkPreviews } =
    message.attachments?.reduce<{
      attachments: MessageComposerAttachment<StreamChatGenerics>[]; // should be removed with version v12
      fileUploads: Record<string, FileUpload>; // should be removed with version v12
      imageUploads: Record<string, ImageUpload>; // should be removed with version v12
      linkPreviews: LinkPreviewMap;
    }>((acc, attachment) => {
      const id = nanoid();
      const attachmentWithId: MessageComposerAttachment<StreamChatGenerics> = {
        ...attachment,
        id: attachment.id || id,
      };
      if (isScrapedContent(attachmentWithId)) {
        const linkPreview = {
          ...attachmentWithId,
          state: LinkPreviewState.LOADED,
        };
        acc.linkPreviews.set(linkPreview.og_scrape_url, linkPreview);
        acc.attachments.push(linkPreview);
      } else {
        acc.attachments.push({ ...attachmentWithId, uploadState: UploadState.finished });
      }

      // should be removed with version v12
      if (isUploadedImage(attachmentWithId)) {
        acc.imageUploads[id] = attachmentToImageUpload(attachmentWithId);
      } else if (isMessageComposerFileAttachment(attachmentWithId)) {
        acc.fileUploads[id] = attachmentToFileUpload(attachmentWithId);
      }

      return acc;
    }, attachmentsSeed) ?? attachmentsSeed;

  const mentioned_users: StreamMessage['mentioned_users'] = message.mentioned_users || [];

  return {
    attachments,
<<<<<<< HEAD
    emojiPickerIsOpen: false,
    fileOrder: Object.keys(fileUploads), // should be removed with version v12
    fileUploads, // should be removed with version v12
    imageOrder: Object.keys(imageUploads), // should be removed with version v12
    imageUploads, // should be removed with version v12
=======
    fileOrder,
    fileUploads,
    imageOrder,
    imageUploads,
>>>>>>> 32c01806
    linkPreviews,
    mentioned_users,
    setText: () => null,
    text: message.text || '',
  };
};

// should be removed with version v12
const determineUploadsWithOrderKeys = <
  StreamChatGenerics extends DefaultStreamChatGenerics = DefaultStreamChatGenerics
>(
  attachment: MessageComposerAttachment<StreamChatGenerics>,
) => {
  let orderKey: 'fileOrder' | 'imageOrder' = 'fileOrder';
  let uploadsKey: 'fileUploads' | 'imageUploads' = 'fileUploads';
  if (isMessageComposerImageAttachment(attachment)) {
    orderKey = 'imageOrder';
    uploadsKey = 'imageUploads';
  }
  return { orderKey, uploadsKey };
};

// should be removed with version v12
const removeUploadsWithOrder = <
  StreamChatGenerics extends DefaultStreamChatGenerics = DefaultStreamChatGenerics
>(
  state: MessageInputState<StreamChatGenerics>,
  id: string,
) => {
  const attachment = state.attachments.find((att) => att.id === id);
  if (!attachment) return state;
  const { orderKey, uploadsKey } = determineUploadsWithOrderKeys(attachment);
  const newUploads = { ...state[uploadsKey] };
  delete newUploads[id];
  return {
    ...state,
    [orderKey]: state[orderKey].filter((_id) => _id !== id),
    [uploadsKey]: newUploads,
  };
};

// should be removed with version v12
type FileOrImageUploadsInState<
  StreamChatGenerics extends DefaultStreamChatGenerics = DefaultStreamChatGenerics
> =
  | Pick<MessageInputState<StreamChatGenerics>, 'fileOrder' | 'fileUploads'>
  | Pick<MessageInputState<StreamChatGenerics>, 'imageOrder' | 'imageUploads'>;

// should be removed with version v12
const updateUploadsWithOrder = <
  StreamChatGenerics extends DefaultStreamChatGenerics = DefaultStreamChatGenerics
>(
  state: MessageInputState<StreamChatGenerics>,
  attachment: MessageComposerAttachment<StreamChatGenerics>,
): FileOrImageUploadsInState<StreamChatGenerics> => {
  const { orderKey, uploadsKey } = determineUploadsWithOrderKeys(attachment);
  const existingUploadsWithOrder = {
    [orderKey]: state[orderKey],
    [uploadsKey]: state[uploadsKey],
  } as FileOrImageUploadsInState<StreamChatGenerics>;

  const alreadyExists = state[uploadsKey][attachment.id];
  if (isUploadAttachment(attachment) || alreadyExists) {
    const uploadData = isMessageComposerImageAttachment(attachment)
      ? messageComposerAttachmentToImageUpload(attachment)
      : messageComposerAttachmentToFileUpload(attachment);

    return {
      [orderKey]: alreadyExists ? state[orderKey] : state[orderKey].concat(attachment.id),
      [uploadsKey]: {
        ...state[uploadsKey],
        [attachment.id]: { ...alreadyExists, ...uploadData },
      },
    } as FileOrImageUploadsInState<StreamChatGenerics>;
  }
  return existingUploadsWithOrder;
};

/**
 * MessageInput state reducer
 */
const messageInputReducer = <
  StreamChatGenerics extends DefaultStreamChatGenerics = DefaultStreamChatGenerics
>(
  state: MessageInputState<StreamChatGenerics>,
  action: MessageInputReducerAction<StreamChatGenerics>,
) => {
  switch (action.type) {
    case 'setText':
      return { ...state, text: action.getNewText(state.text) };

    case 'clear':
      return makeEmptyMessageInputState();

    case 'removeAttachment': {
      const { id } = action;
      return {
        ...removeUploadsWithOrder(state, id),
        attachments: state.attachments.filter((att) => att.id !== id),
      };
    }

    case 'upsertAttachment': {
      const { attachment } = action;
      let updated = false;
      const newAttachments = state.attachments.map((att) => {
        if (att.id !== attachment.id) return att;
        updated = true;
        return { ...att, ...attachment };
      });

      return {
        ...state,
        ...updateUploadsWithOrder(state, attachment),
        attachments: updated ? newAttachments : [...newAttachments, attachment],
      };
    }

    case 'setLinkPreviews': {
      const linkPreviews = new Map(state.linkPreviews);
      let attachments = [...state.attachments];
      const actionLinkPreviewIds = Array.from(action.linkPreviews.keys());
      const actionLinkPreviews = Array.from(action.linkPreviews.values());

      if (action.mode === SetLinkPreviewMode.REMOVE) {
        actionLinkPreviewIds.forEach(linkPreviews.delete);
        attachments = attachments.filter(
          (att) => !isLinkPreview(att) || !actionLinkPreviewIds.includes(att.og_scrape_url),
        );
      } else {
        actionLinkPreviews.reduce<LinkPreviewMap>((acc, linkPreview) => {
          const existingPreview = acc.get(linkPreview.og_scrape_url);
          const alreadyEnqueued =
            linkPreview.state === LinkPreviewState.QUEUED &&
            existingPreview?.state !== LinkPreviewState.FAILED;

          if (existingPreview && alreadyEnqueued) return acc;
          acc.set(linkPreview.og_scrape_url, linkPreview);
          return acc;
        }, linkPreviews);

        actionLinkPreviews.forEach((actionLinkPreview) => {
          const existingPreviewIndex = attachments.findIndex(
            (existingAtt) =>
              isLinkPreview(existingAtt) &&
              existingAtt.og_scrape_url === actionLinkPreview.og_scrape_url,
          );
          const existingPreview = attachments[existingPreviewIndex] as LinkPreview | undefined;

          const alreadyEnqueued =
            actionLinkPreview.state === LinkPreviewState.QUEUED &&
            existingPreview?.state !== LinkPreviewState.FAILED;

          if (existingPreview && alreadyEnqueued) return;

          if (action.mode === SetLinkPreviewMode.SET && existingPreview) {
            attachments.splice(existingPreviewIndex, 1, actionLinkPreview);
          } else if (existingPreview) {
            attachments.splice(existingPreviewIndex, 1, {
              ...existingPreview,
              ...actionLinkPreview,
            });
          } else {
            attachments.push(actionLinkPreview);
          }
        }, []);

        if (action.mode === SetLinkPreviewMode.SET) {
          Array.from(state.linkPreviews.keys()).forEach((key) => {
            if (!action.linkPreviews.get(key)) linkPreviews.delete(key);
          });
          attachments = attachments.filter(
            (att) => !isLinkPreview(att) || actionLinkPreviewIds.includes(att.og_scrape_url),
          );
        }
      }

      return {
        ...state,
        attachments,
        linkPreviews,
      };
    }

    case 'addMentionedUser':
      return {
        ...state,
        mentioned_users: state.mentioned_users.concat(action.user),
      };

    default:
      return state;
  }
};

export type CommandsListState = {
  closeCommandsList: () => void;
  openCommandsList: () => void;
  showCommandsList: boolean;
};

export type MentionsListState = {
  closeMentionsList: () => void;
  openMentionsList: () => void;
  showMentionsList: boolean;
};

/**
 * hook for MessageInput state
 */
export const useMessageInputState = <
  StreamChatGenerics extends DefaultStreamChatGenerics = DefaultStreamChatGenerics,
  V extends CustomTrigger = CustomTrigger
>(
  props: MessageInputProps<StreamChatGenerics, V>,
): MessageInputState<StreamChatGenerics> &
  MessageInputHookProps<StreamChatGenerics> &
  CommandsListState &
  MentionsListState => {
  const { additionalTextareaProps, getDefaultValue, message, urlEnrichmentConfig } = props;

  const {
    channelCapabilities = {},
    channelConfig,
    enrichURLForPreview: enrichURLForPreviewChannelContext,
  } = useChannelStateContext<StreamChatGenerics>('useMessageInputState');

  const defaultValue = getDefaultValue?.() || additionalTextareaProps?.defaultValue;
  const initialStateValue =
    message ||
    ((Array.isArray(defaultValue)
      ? { text: defaultValue.join('') }
      : { text: defaultValue?.toString() }) as Partial<StreamMessage<StreamChatGenerics>>);

  const [state, dispatch] = useReducer(
    messageInputReducer as Reducer<
      MessageInputState<StreamChatGenerics>,
      MessageInputReducerAction<StreamChatGenerics>
    >,
    initialStateValue,
    initState,
  );

  const textareaRef = useRef<HTMLTextAreaElement>();

  const {
    maxFilesLeft,
    numberOfUploads,
    removeAttachment,
    removeFile,
    removeImage,
    uploadFile,
    uploadImage,
    uploadNewFiles,
    upsertAttachment,
  } = useAttachments<StreamChatGenerics, V>(props, state, dispatch, textareaRef);

  const enrichURLsController = useLinkPreviews({
    dispatch,
    linkPreviews: state.linkPreviews,
    ...urlEnrichmentConfig,
    enrichURLForPreview:
      urlEnrichmentConfig?.enrichURLForPreview ?? enrichURLForPreviewChannelContext,
  });

  const { handleChange, insertText } = useMessageInputText<StreamChatGenerics, V>(
    props,
    state,
    dispatch,
    textareaRef,
    enrichURLsController.findAndEnqueueURLsToEnrich,
  );

  const [showCommandsList, setShowCommandsList] = useState(false);
  const [showMentionsList, setShowMentionsList] = useState(false);

  const openCommandsList = () => {
    dispatch({
      getNewText: () => '/',
      type: 'setText',
    });
    setShowCommandsList(true);
  };

  const closeCommandsList = () => setShowCommandsList(false);

  const openMentionsList = () => {
    dispatch({
      getNewText: (currentText) => currentText + '@',
      type: 'setText',
    });
    setShowMentionsList(true);
  };

  const closeMentionsList = () => setShowMentionsList(false);

  const {
<<<<<<< HEAD
    closeEmojiPicker,
    emojiPickerRef,
    handleEmojiKeyDown,
    onSelectEmoji,
    openEmojiPicker,
  } = useEmojiPicker<StreamChatGenerics>(
    state,
    dispatch,
    insertText,
    textareaRef,
    closeEmojiPickerOnClick,
  );
=======
    maxFilesLeft,
    numberOfUploads,
    removeFile,
    removeImage,
    uploadFile,
    uploadImage,
    uploadNewFiles,
  } = useAttachments<StreamChatGenerics, V>(props, state, dispatch, textareaRef);
>>>>>>> 32c01806

  const { handleSubmit } = useSubmitHandler<StreamChatGenerics, V>(
    props,
    state,
    dispatch,
    numberOfUploads,
    enrichURLsController,
  );
  const isUploadEnabled =
    channelConfig?.uploads !== false && channelCapabilities['upload-file'] !== false;

  const { onPaste } = usePasteHandler(
    uploadNewFiles,
    insertText,
    isUploadEnabled,
    enrichURLsController.findAndEnqueueURLsToEnrich,
  );

  const onSelectUser = useCallback((item: UserResponse<StreamChatGenerics>) => {
    dispatch({ type: 'addMentionedUser', user: item });
  }, []);

  const setText = useCallback((text: string) => {
    dispatch({ getNewText: () => text, type: 'setText' });
  }, []);

  return {
    ...state,
    ...enrichURLsController,
    closeCommandsList,
    closeMentionsList,
    handleChange,
    handleSubmit,
    insertText,
    isUploadEnabled,
    maxFilesLeft,
    numberOfUploads,
    onPaste,
    onSelectUser,
    openCommandsList,
    openMentionsList,
    removeAttachment,
    removeFile,
    removeImage,
    setText,
    showCommandsList,
    showMentionsList,
    textareaRef,
    uploadFile,
    uploadImage,
    uploadNewFiles,
    upsertAttachment,
  };
};<|MERGE_RESOLUTION|>--- conflicted
+++ resolved
@@ -3,8 +3,6 @@
 
 import { StreamMessage, useChannelStateContext } from '../../../context/ChannelStateContext';
 
-<<<<<<< HEAD
-import { useEmojiIndex } from './useEmojiIndex';
 import {
   isLinkPreview,
   isMessageComposerFileAttachment,
@@ -13,22 +11,11 @@
   useAttachments,
 } from './useAttachments';
 import { useMessageInputText } from './useMessageInputText';
-import { useEmojiPicker } from './useEmojiPicker';
 import { EnrichURLsController, useLinkPreviews } from './useLinkPreviews';
 import { useSubmitHandler } from './useSubmitHandler';
 import { usePasteHandler } from './usePasteHandler';
 
-import type { EmojiData, NimbleEmojiIndex } from 'emoji-mart';
 import type { Message, UserResponse } from 'stream-chat';
-=======
-import { useAttachments } from './useAttachments';
-import { useMessageInputText } from './useMessageInputText';
-import { useSubmitHandler } from './useSubmitHandler';
-import { usePasteHandler } from './usePasteHandler';
-
-import type { FileLike } from '../../ReactFileUtilities';
-import type { Attachment, Message, OGAttachment, UserResponse } from 'stream-chat';
->>>>>>> 32c01806
 
 import type { MessageInputProps } from '../MessageInput';
 import { isScrapedContent, isUploadedImage } from '../../Attachment';
@@ -61,13 +48,8 @@
 export type MessageInputState<
   StreamChatGenerics extends DefaultStreamChatGenerics = DefaultStreamChatGenerics
 > = {
-<<<<<<< HEAD
   attachments: MessageComposerAttachment<StreamChatGenerics>[];
-  emojiPickerIsOpen: boolean;
   /* @deprecated use attachments to access message composer attachments state instead, attachment order is kept in a Map. */
-=======
-  attachments: Attachment<StreamChatGenerics>[];
->>>>>>> 32c01806
   fileOrder: string[];
   /* @deprecated use attachments to access message composer attachments state instead */
   fileUploads: FileUploads;
@@ -82,7 +64,6 @@
   text: string;
 };
 
-<<<<<<< HEAD
 type UpsertAttachmentAction<
   StreamChatGenerics extends DefaultStreamChatGenerics = DefaultStreamChatGenerics
 > = {
@@ -95,13 +76,6 @@
   type: 'removeAttachment';
 };
 
-type SetEmojiPickerIsOpenAction = {
-  type: 'setEmojiPickerIsOpen';
-  value: boolean;
-};
-
-=======
->>>>>>> 32c01806
 type SetTextAction = {
   getNewText: (currentStateText: string) => string;
   type: 'setText';
@@ -127,12 +101,8 @@
 export type MessageInputReducerAction<
   StreamChatGenerics extends DefaultStreamChatGenerics = DefaultStreamChatGenerics
 > =
-<<<<<<< HEAD
   | UpsertAttachmentAction
   | RemoveAttachmentAction
-  | SetEmojiPickerIsOpenAction
-=======
->>>>>>> 32c01806
   | SetTextAction
   | ClearAction
   | SetLinkPreviewsAction
@@ -154,44 +124,25 @@
   numberOfUploads: number;
   onPaste: (event: React.ClipboardEvent<HTMLTextAreaElement>) => void;
   onSelectUser: (item: UserResponse<StreamChatGenerics>) => void;
-<<<<<<< HEAD
-  openEmojiPicker: React.MouseEventHandler<HTMLSpanElement>;
   removeAttachment: (id: string) => void;
   removeFile: (id: string) => void; // should be removed with version v12
   removeImage: (id: string) => void; // should be removed with version v12
-=======
-  removeFile: (id: string) => void;
-  removeImage: (id: string) => void;
->>>>>>> 32c01806
   textareaRef: React.MutableRefObject<HTMLTextAreaElement | null | undefined>;
   uploadFile: (id: string) => void;
   uploadImage: (id: string) => void;
   uploadNewFiles: (files: FileList | File[]) => void;
-<<<<<<< HEAD
   upsertAttachment: (attachment: MessageComposerAttachment<StreamChatGenerics>) => void;
-  emojiIndex?: NimbleEmojiIndex;
-=======
->>>>>>> 32c01806
 };
 
 const makeEmptyMessageInputState = <
   StreamChatGenerics extends DefaultStreamChatGenerics = DefaultStreamChatGenerics
 >(): MessageInputState<StreamChatGenerics> => ({
   attachments: [],
-<<<<<<< HEAD
-  emojiPickerIsOpen: false,
   fileOrder: [], // should be removed with version v12
   fileUploads: {}, // should be removed with version v12
   imageOrder: [], // should be removed with version v12
   imageUploads: {}, // should be removed with version v12
   linkPreviews: new Map(), // should be removed with version v12
-=======
-  fileOrder: [],
-  fileUploads: {},
-  imageOrder: [],
-  imageUploads: {},
-  linkPreviews: new Map(),
->>>>>>> 32c01806
   mentioned_users: [],
   setText: () => null,
   text: '',
@@ -253,18 +204,10 @@
 
   return {
     attachments,
-<<<<<<< HEAD
-    emojiPickerIsOpen: false,
     fileOrder: Object.keys(fileUploads), // should be removed with version v12
     fileUploads, // should be removed with version v12
     imageOrder: Object.keys(imageUploads), // should be removed with version v12
     imageUploads, // should be removed with version v12
-=======
-    fileOrder,
-    fileUploads,
-    imageOrder,
-    imageUploads,
->>>>>>> 32c01806
     linkPreviews,
     mentioned_users,
     setText: () => null,
@@ -560,31 +503,6 @@
   };
 
   const closeMentionsList = () => setShowMentionsList(false);
-
-  const {
-<<<<<<< HEAD
-    closeEmojiPicker,
-    emojiPickerRef,
-    handleEmojiKeyDown,
-    onSelectEmoji,
-    openEmojiPicker,
-  } = useEmojiPicker<StreamChatGenerics>(
-    state,
-    dispatch,
-    insertText,
-    textareaRef,
-    closeEmojiPickerOnClick,
-  );
-=======
-    maxFilesLeft,
-    numberOfUploads,
-    removeFile,
-    removeImage,
-    uploadFile,
-    uploadImage,
-    uploadNewFiles,
-  } = useAttachments<StreamChatGenerics, V>(props, state, dispatch, textareaRef);
->>>>>>> 32c01806
 
   const { handleSubmit } = useSubmitHandler<StreamChatGenerics, V>(
     props,
