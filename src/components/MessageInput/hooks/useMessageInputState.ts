--- conflicted
+++ resolved
@@ -357,7 +357,6 @@
 ): MessageInputState<At, Us> & MessageInputHookProps<At, Me, Us> & CommandsListState => {
   const { message } = props;
 
-<<<<<<< HEAD
   const { channelCapabilities = {}, channelConfig } = useChannelStateContext<
     At,
     Ch,
@@ -366,10 +365,7 @@
     Me,
     Re,
     Us
-  >();
-=======
-  const { channel } = useChannelStateContext<At, Ch, Co, Ev, Me, Re, Us>('useMessageInputState');
->>>>>>> 7d0a350e
+  >('useMessageInputState');
 
   const [state, dispatch] = useReducer(
     messageInputReducer as Reducer<MessageInputState<At, Us>, MessageInputReducerAction<Us>>,
