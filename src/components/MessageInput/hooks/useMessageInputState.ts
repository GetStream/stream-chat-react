import React, { Reducer, useCallback, useReducer, useState } from 'react';
import { nanoid } from 'nanoid';

import { StreamMessage, useChannelStateContext } from '../../../context/ChannelStateContext';

import { useEmojiIndex } from './useEmojiIndex';
import { useAttachments } from './useAttachments';
import { useMessageInputText } from './useMessageInputText';
import { useEmojiPicker } from './useEmojiPicker';
import { useSubmitHandler } from './useSubmitHandler';
import { usePasteHandler } from './usePasteHandler';

import type { EmojiData, NimbleEmojiIndex } from 'emoji-mart';
<<<<<<< HEAD
import type { FileLike } from 'react-file-utils';
import type { Attachment, Message, OGAttachment, UserResponse } from 'stream-chat';
=======
import type { FileLike } from '../../ReactFileUtilities';
import type { Attachment, Message, UserResponse } from 'stream-chat';
>>>>>>> 1258e09f

import type { MessageInputProps } from '../MessageInput';

import type {
  CustomTrigger,
  DefaultStreamChatGenerics,
  SendMessageOptions,
} from '../../../types/types';
import { EnrichURLsController, useLinkPreviews } from './useLinkPreviews';
import type { FileUpload, ImageUpload, LinkPreviewMap } from '../types';
import { LinkPreviewState, SetLinkPreviewMode } from '../types';

export type MessageInputState<
  StreamChatGenerics extends DefaultStreamChatGenerics = DefaultStreamChatGenerics
> = {
  attachments: Attachment<StreamChatGenerics>[];
  emojiPickerIsOpen: boolean;
  fileOrder: string[];
  fileUploads: Record<string, FileUpload>;
  imageOrder: string[];
  imageUploads: Record<string, ImageUpload>;
  linkPreviews: LinkPreviewMap;
  mentioned_users: UserResponse<StreamChatGenerics>[];
  setText: (text: string) => void;
  text: string;
};

type SetEmojiPickerIsOpenAction = {
  type: 'setEmojiPickerIsOpen';
  value: boolean;
};

type SetTextAction = {
  getNewText: (currentStateText: string) => string;
  type: 'setText';
};

type ClearAction = {
  type: 'clear';
};

type SetImageUploadAction = {
  id: string;
  type: 'setImageUpload';
  file?: File | FileLike;
  previewUri?: string;
  state?: string;
  url?: string;
};

type SetFileUploadAction = {
  id: string;
  type: 'setFileUpload';
  file?: File;
  state?: string;
  thumb_url?: string;
  url?: string;
};

type SetLinkPreviewsAction = {
  linkPreviews: LinkPreviewMap;
  mode: SetLinkPreviewMode;
  type: 'setLinkPreviews';
};

type RemoveImageUploadAction = {
  id: string;
  type: 'removeImageUpload';
};

type RemoveFileUploadAction = {
  id: string;
  type: 'removeFileUpload';
};

type AddMentionedUserAction<
  StreamChatGenerics extends DefaultStreamChatGenerics = DefaultStreamChatGenerics
> = {
  type: 'addMentionedUser';
  user: UserResponse<StreamChatGenerics>;
};

export type MessageInputReducerAction<
  StreamChatGenerics extends DefaultStreamChatGenerics = DefaultStreamChatGenerics
> =
  | SetEmojiPickerIsOpenAction
  | SetTextAction
  | ClearAction
  | SetImageUploadAction
  | SetFileUploadAction
  | SetLinkPreviewsAction
  | RemoveImageUploadAction
  | RemoveFileUploadAction
  | AddMentionedUserAction<StreamChatGenerics>;

export type MessageInputHookProps<
  StreamChatGenerics extends DefaultStreamChatGenerics = DefaultStreamChatGenerics
> = EnrichURLsController & {
  closeEmojiPicker: React.MouseEventHandler<HTMLElement>;
  emojiPickerRef: React.MutableRefObject<HTMLDivElement | null>;
  handleChange: React.ChangeEventHandler<HTMLTextAreaElement>;
  handleEmojiKeyDown: React.KeyboardEventHandler<HTMLSpanElement>;
  handleSubmit: (
    event: React.BaseSyntheticEvent,
    customMessageData?: Partial<Message<StreamChatGenerics>>,
    options?: SendMessageOptions,
  ) => void;
  insertText: (textToInsert: string) => void;
  isUploadEnabled: boolean;
  maxFilesLeft: number;
  numberOfUploads: number;
  onPaste: (event: React.ClipboardEvent<HTMLTextAreaElement>) => void;
  onSelectEmoji: (emoji: EmojiData) => void;
  onSelectUser: (item: UserResponse<StreamChatGenerics>) => void;
  openEmojiPicker: React.MouseEventHandler<HTMLSpanElement>;
  removeFile: (id: string) => void;
  removeImage: (id: string) => void;
  textareaRef: React.MutableRefObject<HTMLTextAreaElement | null | undefined>;
  uploadFile: (id: string) => void;
  uploadImage: (id: string) => void;
  uploadNewFiles: (files: FileList | File[]) => void;
  emojiIndex?: NimbleEmojiIndex;
};

const makeEmptyMessageInputState = <
  StreamChatGenerics extends DefaultStreamChatGenerics = DefaultStreamChatGenerics
>(): MessageInputState<StreamChatGenerics> => ({
  attachments: [],
  emojiPickerIsOpen: false,
  fileOrder: [],
  fileUploads: {},
  imageOrder: [],
  imageUploads: {},
  linkPreviews: new Map(),
  mentioned_users: [],
  setText: () => null,
  text: '',
});

/**
 * Initializes the state. Empty if the message prop is falsy.
 */
const initState = <
  StreamChatGenerics extends DefaultStreamChatGenerics = DefaultStreamChatGenerics
>(
  message?: Pick<StreamMessage<StreamChatGenerics>, 'attachments' | 'mentioned_users' | 'text'>,
): MessageInputState<StreamChatGenerics> => {
  if (!message) {
    return makeEmptyMessageInputState();
  }

  // if message prop is defined, get image uploads, file uploads, text, etc.
  const imageUploads =
    message.attachments
      ?.filter(({ type }) => type === 'image')
      .reduce<Record<string, ImageUpload>>(
        (
          acc,
          { author_name, fallback = '', image_url, og_scrape_url, text, title, title_link },
        ) => {
          const id = nanoid();
          acc[id] = {
            author_name,
            file: {
              name: fallback,
            },
            id,
            og_scrape_url,
            state: 'finished',
            text,
            title,
            title_link,
            url: image_url,
          };
          return acc;
        },
        {},
      ) ?? {};

  const fileUploads =
    message.attachments
      ?.filter(({ type }) => type === 'file')
      .reduce<Record<string, FileUpload>>(
        (acc, { asset_url, file_size, mime_type, thumb_url, title = '' }) => {
          const id = nanoid();
          acc[id] = {
            file: {
              name: title,
              size: file_size,
              type: mime_type,
            },
            id,
            state: 'finished',
            thumb_url,
            url: asset_url,
          };
          return acc;
        },
        {},
      ) ?? {};

  const linkPreviews =
    message.attachments?.reduce<LinkPreviewMap>((acc, attachment) => {
      if (!attachment.og_scrape_url) return acc;
      acc.set(attachment.og_scrape_url, {
        ...(attachment as OGAttachment),
        state: LinkPreviewState.LOADED,
      });
      return acc;
    }, new Map()) ?? new Map();

  const imageOrder = Object.keys(imageUploads);
  const fileOrder = Object.keys(fileUploads);

  const attachments =
    message.attachments?.filter(({ type }) => type !== 'file' && type !== 'image') || [];

  const mentioned_users: StreamMessage['mentioned_users'] = message.mentioned_users || [];

  return {
    attachments,
    emojiPickerIsOpen: false,
    fileOrder,
    fileUploads,
    imageOrder,
    imageUploads,
    linkPreviews,
    mentioned_users,
    setText: () => null,
    text: message.text || '',
  };
};

/**
 * MessageInput state reducer
 */
const messageInputReducer = <
  StreamChatGenerics extends DefaultStreamChatGenerics = DefaultStreamChatGenerics
>(
  state: MessageInputState<StreamChatGenerics>,
  action: MessageInputReducerAction<StreamChatGenerics>,
) => {
  switch (action.type) {
    case 'setEmojiPickerIsOpen':
      return { ...state, emojiPickerIsOpen: action.value };

    case 'setText':
      return { ...state, text: action.getNewText(state.text) };

    case 'clear':
      return makeEmptyMessageInputState();

    case 'setImageUpload': {
      const imageAlreadyExists = state.imageUploads[action.id];
      if (!imageAlreadyExists && !action.file) return state;
      const imageOrder = imageAlreadyExists ? state.imageOrder : state.imageOrder.concat(action.id);
      const newUploadFields = { ...action } as Partial<SetImageUploadAction>;
      delete newUploadFields.type;
      return {
        ...state,
        imageOrder,
        imageUploads: {
          ...state.imageUploads,
          [action.id]: { ...state.imageUploads[action.id], ...newUploadFields },
        },
      };
    }

    case 'setFileUpload': {
      const fileAlreadyExists = state.fileUploads[action.id];
      if (!fileAlreadyExists && !action.file) return state;
      const fileOrder = fileAlreadyExists ? state.fileOrder : state.fileOrder.concat(action.id);
      const newUploadFields = { ...action } as Partial<SetFileUploadAction>;
      delete newUploadFields.type;
      return {
        ...state,
        fileOrder,
        fileUploads: {
          ...state.fileUploads,
          [action.id]: { ...state.fileUploads[action.id], ...newUploadFields },
        },
      };
    }

    case 'setLinkPreviews': {
      const linkPreviews = new Map(state.linkPreviews);

      if (action.mode === SetLinkPreviewMode.REMOVE) {
        Array.from(action.linkPreviews.keys()).forEach((key) => {
          linkPreviews.delete(key);
        });
      } else {
        Array.from(action.linkPreviews.values()).reduce<LinkPreviewMap>((acc, linkPreview) => {
          const existingPreview = acc.get(linkPreview.og_scrape_url);
          const alreadyEnqueued =
            linkPreview.state === LinkPreviewState.QUEUED &&
            existingPreview?.state !== LinkPreviewState.FAILED;

          if (existingPreview && alreadyEnqueued) return acc;
          acc.set(linkPreview.og_scrape_url, linkPreview);
          return acc;
        }, linkPreviews);

        if (action.mode === SetLinkPreviewMode.SET) {
          Array.from(state.linkPreviews.keys()).forEach((key) => {
            if (!action.linkPreviews.get(key)) linkPreviews.delete(key);
          });
        }
      }

      return {
        ...state,
        linkPreviews,
      };
    }

    case 'removeImageUpload': {
      if (!state.imageUploads[action.id]) return state; // cannot remove anything
      const newImageUploads = { ...state.imageUploads };
      delete newImageUploads[action.id];
      return {
        ...state,
        imageOrder: state.imageOrder.filter((_id) => _id !== action.id),
        imageUploads: newImageUploads,
      };
    }

    case 'removeFileUpload': {
      if (!state.fileUploads[action.id]) return state; // cannot remove anything
      const newFileUploads = { ...state.fileUploads };
      delete newFileUploads[action.id];
      return {
        ...state,
        fileOrder: state.fileOrder.filter((_id) => _id !== action.id),
        fileUploads: newFileUploads,
      };
    }

    case 'addMentionedUser':
      return {
        ...state,
        mentioned_users: state.mentioned_users.concat(action.user),
      };

    default:
      return state;
  }
};

export type CommandsListState = {
  closeCommandsList: () => void;
  openCommandsList: () => void;
  showCommandsList: boolean;
};

export type MentionsListState = {
  closeMentionsList: () => void;
  openMentionsList: () => void;
  showMentionsList: boolean;
};

/**
 * hook for MessageInput state
 */
export const useMessageInputState = <
  StreamChatGenerics extends DefaultStreamChatGenerics = DefaultStreamChatGenerics,
  V extends CustomTrigger = CustomTrigger
>(
  props: MessageInputProps<StreamChatGenerics, V>,
): MessageInputState<StreamChatGenerics> &
  MessageInputHookProps<StreamChatGenerics> &
  CommandsListState &
  MentionsListState => {
  const {
    additionalTextareaProps,
    closeEmojiPickerOnClick,
    getDefaultValue,
    message,
    urlEnrichmentConfig,
  } = props;

  const {
    channelCapabilities = {},
    channelConfig,
    enrichURLForPreview: enrichURLForPreviewChannelContext,
  } = useChannelStateContext<StreamChatGenerics>('useMessageInputState');

  const defaultValue = getDefaultValue?.() || additionalTextareaProps?.defaultValue;
  const initialStateValue =
    message ||
    ((Array.isArray(defaultValue)
      ? { text: defaultValue.join('') }
      : { text: defaultValue?.toString() }) as Partial<StreamMessage<StreamChatGenerics>>);

  const [state, dispatch] = useReducer(
    messageInputReducer as Reducer<
      MessageInputState<StreamChatGenerics>,
      MessageInputReducerAction<StreamChatGenerics>
    >,
    initialStateValue,
    initState,
  );

  const enrichURLsController = useLinkPreviews({
    dispatch,
    linkPreviews: state.linkPreviews,
    ...urlEnrichmentConfig,
    enrichURLForPreview:
      urlEnrichmentConfig?.enrichURLForPreview ?? enrichURLForPreviewChannelContext,
  });

  const { handleChange, insertText, textareaRef } = useMessageInputText<StreamChatGenerics, V>(
    props,
    state,
    dispatch,
    enrichURLsController.findAndEnqueueURLsToEnrich,
  );

  const [showCommandsList, setShowCommandsList] = useState(false);
  const [showMentionsList, setShowMentionsList] = useState(false);

  const openCommandsList = () => {
    dispatch({
      getNewText: () => '/',
      type: 'setText',
    });
    setShowCommandsList(true);
  };

  const closeCommandsList = () => setShowCommandsList(false);

  const openMentionsList = () => {
    dispatch({
      getNewText: (currentText) => currentText + '@',
      type: 'setText',
    });
    setShowMentionsList(true);
  };

  const closeMentionsList = () => setShowMentionsList(false);

  const {
    closeEmojiPicker,
    emojiPickerRef,
    handleEmojiKeyDown,
    onSelectEmoji,
    openEmojiPicker,
  } = useEmojiPicker<StreamChatGenerics>(
    state,
    dispatch,
    insertText,
    textareaRef,
    closeEmojiPickerOnClick,
  );

  const {
    maxFilesLeft,
    numberOfUploads,
    removeFile,
    removeImage,
    uploadFile,
    uploadImage,
    uploadNewFiles,
  } = useAttachments<StreamChatGenerics, V>(props, state, dispatch, textareaRef);

  const { handleSubmit } = useSubmitHandler<StreamChatGenerics, V>(
    props,
    state,
    dispatch,
    numberOfUploads,
    enrichURLsController,
  );
  const isUploadEnabled =
    channelConfig?.uploads !== false && channelCapabilities['upload-file'] !== false;

  const { onPaste } = usePasteHandler(
    uploadNewFiles,
    insertText,
    isUploadEnabled,
    enrichURLsController.findAndEnqueueURLsToEnrich,
  );

  const onSelectUser = useCallback((item: UserResponse<StreamChatGenerics>) => {
    dispatch({ type: 'addMentionedUser', user: item });
  }, []);

  const setText = useCallback((text: string) => {
    dispatch({ getNewText: () => text, type: 'setText' });
  }, []);

  return {
    ...state,
    ...enrichURLsController,
    closeCommandsList,
    /**
     * TODO: fix the below at some point because this type casting is wrong
     * and just forced to not have warnings currently with the unknown casting
     */
    closeEmojiPicker: (closeEmojiPicker as unknown) as React.MouseEventHandler<HTMLSpanElement>,
    closeMentionsList,
    emojiIndex: useEmojiIndex(),
    emojiPickerRef,
    handleChange,
    handleEmojiKeyDown,
    handleSubmit,
    insertText,
    isUploadEnabled,
    maxFilesLeft,
    numberOfUploads,
    onPaste,
    onSelectEmoji,
    onSelectUser,
    openCommandsList,
    openEmojiPicker,
    openMentionsList,
    removeFile,
    removeImage,
    setText,
    showCommandsList,
    showMentionsList,
    textareaRef,
    uploadFile,
    uploadImage,
    uploadNewFiles,
  };
};<|MERGE_RESOLUTION|>--- conflicted
+++ resolved
@@ -11,13 +11,8 @@
 import { usePasteHandler } from './usePasteHandler';
 
 import type { EmojiData, NimbleEmojiIndex } from 'emoji-mart';
-<<<<<<< HEAD
-import type { FileLike } from 'react-file-utils';
+import type { FileLike } from '../../ReactFileUtilities';
 import type { Attachment, Message, OGAttachment, UserResponse } from 'stream-chat';
-=======
-import type { FileLike } from '../../ReactFileUtilities';
-import type { Attachment, Message, UserResponse } from 'stream-chat';
->>>>>>> 1258e09f
 
 import type { MessageInputProps } from '../MessageInput';
 
