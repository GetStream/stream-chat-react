import { useCallback, useState } from 'react';
import throttle from 'lodash.throttle';

import { searchLocalUsers } from './utils';

import { UserItem } from '../../UserItem/UserItem';

import { useChatContext } from '../../../context/ChatContext';
import { useChannelStateContext } from '../../../context/ChannelStateContext';

import type { SearchQueryParams } from '../../ChannelSearch/ChannelSearch';
import type { UserResponse } from 'stream-chat';

import type { UserTriggerSetting } from '../../MessageInput/DefaultTriggerProvider';

import type {
  DefaultAttachmentType,
  DefaultChannelType,
  DefaultCommandType,
  DefaultEventType,
  DefaultMessageType,
  DefaultReactionType,
  DefaultUserType,
} from '../../../types/types';

export type UserTriggerParams<Us extends DefaultUserType<Us> = DefaultUserType> = {
  onSelectUser: (item: UserResponse<Us>) => void;
  disableMentions?: boolean;
  mentionAllAppUsers?: boolean;
  mentionQueryParams?: SearchQueryParams<Us>['userFilters'];
  useMentionsTransliteration?: boolean;
};

export const useUserTrigger = <
  At extends DefaultAttachmentType = DefaultAttachmentType,
  Ch extends DefaultChannelType = DefaultChannelType,
  Co extends DefaultCommandType = DefaultCommandType,
  Ev extends DefaultEventType = DefaultEventType,
  Me extends DefaultMessageType = DefaultMessageType,
  Re extends DefaultReactionType = DefaultReactionType,
  Us extends DefaultUserType<Us> = DefaultUserType
>(
  params: UserTriggerParams<Us>,
): UserTriggerSetting<Us> => {
  const {
    disableMentions,
    mentionAllAppUsers,
    mentionQueryParams = {},
    onSelectUser,
    useMentionsTransliteration,
  } = params;

  const [searching, setSearching] = useState(false);

  const { client, mutes } = useChatContext<At, Ch, Co, Ev, Me, Re, Us>();
  const { channel } = useChannelStateContext<At, Ch, Co, Ev, Me, Re, Us>();

  const { members } = channel.state;
  const { watchers } = channel.state;

  const getMembersAndWatchers = useCallback(() => {
    const memberUsers = members ? Object.values(members).map(({ user }) => user) : [];
    const watcherUsers = watchers ? Object.values(watchers) : [];
    const users = [...memberUsers, ...watcherUsers];

    // make sure we don't list users twice
    const uniqueUsers = {} as Record<string, UserResponse<Us>>;

    users.forEach((user) => {
      if (user && !uniqueUsers[user.id]) {
        uniqueUsers[user.id] = user;
      }
    });

    return Object.values(uniqueUsers);
  }, [members, watchers]);

  const queryMembersThrottled = useCallback(
    throttle(async (query: string, onReady: (users: UserResponse<Us>[]) => void) => {
      try {
        // @ts-expect-error
        const response = await channel.queryMembers({
          name: { $autocomplete: query },
        });

        const users = response.members.map((member) => member.user) as UserResponse<Us>[];

        if (onReady && users.length) {
          onReady(users);
        } else {
          onReady([]);
        }
      } catch (error) {
        console.log({ error });
      }
    }, 200),
    [channel],
  );

  const queryUsers = async (query: string, onReady: (users: UserResponse<Us>[]) => void) => {
    if (!query || searching) return;
    setSearching(true);

    try {
      const { users } = await client.queryUsers(
        // @ts-expect-error
        {
          $or: [{ id: { $autocomplete: query } }, { name: { $autocomplete: query } }],
          id: { $ne: client.userID },
          ...mentionQueryParams.filters,
        },
        { id: 1, ...mentionQueryParams.sort },
        { limit: 10, ...mentionQueryParams.options },
      );

      if (onReady && users.length) {
        onReady(users);
      } else {
        onReady([]);
      }
    } catch (error) {
      console.log({ error });
    }

    setSearching(false);
  };

  const queryUsersThrottled = throttle(queryUsers, 200);

  return {
    callback: (item) => onSelectUser(item),
    component: UserItem,
    dataProvider: (query, text, onReady) => {
      if (disableMentions) return;

      const filterMutes = (data: UserResponse<Us>[]) => {
        if (text.includes('/unmute') && !mutes.length) {
          return [];
        }
        if (!mutes.length) return data;
<<<<<<< HEAD
=======

        if (text.includes('/unmute')) {
          return data.filter((suggestion) =>
            mutes.some((mute) => mute.target.id === suggestion.id),
          );
        }
>>>>>>> 24f08abd
        return data.filter((suggestion) => mutes.every((mute) => mute.target.id !== suggestion.id));
      };

      if (mentionAllAppUsers) {
        return queryUsersThrottled(query, (data: UserResponse<Us>[]) => {
          if (onReady) onReady(filterMutes(data), query);
        });
      }

      /**
       * By default, we return maximum 100 members via queryChannels api call.
       * Thus it is safe to assume, that if number of members in channel.state is < 100,
       * then all the members are already available on client side and we don't need to
       * make any api call to queryMembers endpoint.
       */
      if (!query || Object.values(members || {}).length < 100) {
        const users = getMembersAndWatchers();

        const matchingUsers = searchLocalUsers<Us>(
          client.userID,
          users,
          query,
          useMentionsTransliteration,
        );

        const usersToShow = mentionQueryParams.options?.limit || 10;
        const data = matchingUsers.slice(0, usersToShow);

        if (onReady) onReady(filterMutes(data), query);

        return data;
      }

      return queryMembersThrottled(query, (data: UserResponse<Us>[]) => {
        if (onReady) onReady(filterMutes(data), query);
      });
    },
    output: (entity) => ({
      caretPosition: 'next',
      key: entity.id,
      text: `@${entity.name || entity.id}`,
    }),
  };
};<|MERGE_RESOLUTION|>--- conflicted
+++ resolved
@@ -138,15 +138,12 @@
           return [];
         }
         if (!mutes.length) return data;
-<<<<<<< HEAD
-=======
 
         if (text.includes('/unmute')) {
           return data.filter((suggestion) =>
             mutes.some((mute) => mute.target.id === suggestion.id),
           );
         }
->>>>>>> 24f08abd
         return data.filter((suggestion) => mutes.every((mute) => mute.target.id !== suggestion.id));
       };
 
