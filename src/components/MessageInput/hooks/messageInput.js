--- conflicted
+++ resolved
@@ -783,6 +783,7 @@
     getCommands,
     getUsers,
     handleChange,
+    handleEmojiKeyDown,
     handleSubmit,
     isUploadEnabled,
     maxFilesLeft,
@@ -790,15 +791,11 @@
     onSelectEmoji,
     onSelectItem,
     openEmojiPicker,
-<<<<<<< HEAD
     removeFile,
     removeImage,
     textareaRef,
     uploadFile,
     uploadImage,
     uploadNewFiles,
-=======
-    handleEmojiKeyDown,
->>>>>>> 19ecf4c2
   };
 }