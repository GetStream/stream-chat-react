<<<<<<< HEAD
import React, { useCallback, useMemo, useState } from 'react';
import clsx from 'clsx';
import { useDropzone } from 'react-dropzone';
=======
import React, { useCallback, useEffect, useMemo, useState } from 'react';
import type { Event } from 'stream-chat';
>>>>>>> 5aec7bf7
import {
  AttachmentSelector as DefaultAttachmentSelector,
  SimpleAttachmentSelector,
} from './AttachmentSelector';
import { AttachmentPreviewList as DefaultAttachmentPreviewList } from './AttachmentPreviewList';
import { CooldownTimer as DefaultCooldownTimer } from './CooldownTimer';
import { SendButton as DefaultSendButton } from './SendButton';
import { StopAIGenerationButton as DefaultStopAIGenerationButton } from './StopAIGenerationButton';
import {
  AudioRecorder as DefaultAudioRecorder,
  RecordingPermissionDeniedNotification as DefaultRecordingPermissionDeniedNotification,
  StartRecordingAudioButton as DefaultStartRecordingAudioButton,
  RecordingPermission,
} from '../MediaRecorder';
import {
  QuotedMessagePreview as DefaultQuotedMessagePreview,
  QuotedMessagePreviewHeader,
} from './QuotedMessagePreview';
import { LinkPreviewList as DefaultLinkPreviewList } from './LinkPreviewList';
import { useMessageComposer } from './hooks';
import { TextAreaComposer } from '../TextAreaComposer';
import { AIStates, useAIState } from '../AIStateIndicator';
import { RecordingAttachmentType } from '../MediaRecorder/classes';

import { useChatContext } from '../../context/ChatContext';
import { useChannelStateContext } from '../../context/ChannelStateContext';
import { useMessageInputContext } from '../../context/MessageInputContext';
import { useComponentContext } from '../../context/ComponentContext';
import { useStateStore } from '../../store';
import { useAttachmentManagerState } from './hooks/messageComposer/useAttachmentManagerState';
import { useMessageContext } from '../../context';
import type { MessageComposerConfig } from 'stream-chat';

<<<<<<< HEAD
const attachmentManagerConfigStateSelector = (state: MessageComposerConfig) => ({
  maxNumberOfFilesPerMessage: state.attachments.maxNumberOfFilesPerMessage,
});

export const MessageInputFlat = () => {
  const { t } = useTranslationContext('MessageInputFlat');
  const { message } = useMessageContext();
=======
import { AIStates, useAIState } from '../AIStateIndicator';
import { WithDragAndDropUpload } from './WithDragAndDropUpload';

export const MessageInputFlat = () => {
>>>>>>> 5aec7bf7
  const {
    asyncMessagesMultiSendEnabled,
    cooldownRemaining,
    handleSubmit,
    hideSendButton,
<<<<<<< HEAD
    recordingController,
    setCooldownRemaining,
=======
    isUploadEnabled,
    linkPreviews,
    message,
    numberOfUploads,
    parent,
    recordingController,
    setCooldownRemaining,
    text,
>>>>>>> 5aec7bf7
  } = useMessageInputContext('MessageInputFlat');

  const {
    AttachmentPreviewList = DefaultAttachmentPreviewList,
    AttachmentSelector = message ? SimpleAttachmentSelector : DefaultAttachmentSelector,
    AudioRecorder = DefaultAudioRecorder,
    CooldownTimer = DefaultCooldownTimer,
    EmojiPicker,
    LinkPreviewList = DefaultLinkPreviewList,
    QuotedMessagePreview = DefaultQuotedMessagePreview,
    RecordingPermissionDeniedNotification = DefaultRecordingPermissionDeniedNotification,
    SendButton = DefaultSendButton,
    StartRecordingAudioButton = DefaultStartRecordingAudioButton,
    StopAIGenerationButton: StopAIGenerationButtonOverride,
  } = useComponentContext('MessageInputFlat');
<<<<<<< HEAD
  const { acceptedFiles = [] } = useChannelStateContext('MessageInputFlat');
=======
  const { quotedMessage } = useChannelStateContext('MessageInputFlat');
  const { setQuotedMessage } = useChannelActionContext('MessageInputFlat');
>>>>>>> 5aec7bf7
  const { channel } = useChatContext('MessageInputFlat');
  const messageComposer = useMessageComposer();
  const { attachmentManager } = messageComposer;
  const { aiState } = useAIState(channel);

  const stopGenerating = useCallback(() => channel?.stopAIResponse(), [channel]);

  const [
    showRecordingPermissionDeniedNotification,
    setShowRecordingPermissionDeniedNotification,
  ] = useState(false);
  const closePermissionDeniedNotification = useCallback(() => {
    setShowRecordingPermissionDeniedNotification(false);
  }, []);

<<<<<<< HEAD
  const accept = useMemo(
    () =>
      acceptedFiles.reduce<Record<string, Array<string>>>((mediaTypeMap, mediaType) => {
        mediaTypeMap[mediaType] ??= [];
        return mediaTypeMap;
      }, {}),
    [acceptedFiles],
  );

  const { attachments, isUploadEnabled } = useAttachmentManagerState();
  const { maxNumberOfFilesPerMessage } = useStateStore(
    messageComposer.configState,
    attachmentManagerConfigStateSelector,
  );

  const { getRootProps, isDragActive, isDragReject } = useDropzone({
    accept,
    disabled: !isUploadEnabled || !!cooldownRemaining,
    multiple: maxNumberOfFilesPerMessage > 1,
    noClick: true,
    onDrop: attachmentManager.uploadFiles,
  });
=======
  const failedUploadsCount = useMemo(
    () => attachments.filter((a) => a.localMetadata?.uploadState === 'failed').length,
    [attachments],
  );

  useEffect(() => {
    const handleQuotedMessageUpdate = (e: Event) => {
      if (e.message?.id !== quotedMessage?.id) return;
      if (e.type === 'message.deleted') {
        setQuotedMessage(undefined);
        return;
      }
      setQuotedMessage(e.message);
    };
    channel?.on('message.deleted', handleQuotedMessageUpdate);
    channel?.on('message.updated', handleQuotedMessageUpdate);

    return () => {
      channel?.off('message.deleted', handleQuotedMessageUpdate);
      channel?.off('message.updated', handleQuotedMessageUpdate);
    };
    // eslint-disable-next-line react-hooks/exhaustive-deps
  }, [channel, quotedMessage]);
>>>>>>> 5aec7bf7

  if (recordingController.recordingState) return <AudioRecorder />;

  const recordingEnabled = !!(recordingController.recorder && navigator.mediaDevices); // account for requirement on iOS as per this bug report: https://bugs.webkit.org/show_bug.cgi?id=252303
  const isRecording = !!recordingController.recordingState;

  /**
   * This bit here is needed to make sure that we can get rid of the default behaviour
   * if need be. Essentially this allows us to pass StopAIGenerationButton={null} and
   * completely circumvent the default logic if it's not what we want. We need it as a
   * prop because there is no other trivial way to override the SendMessage button otherwise.
   */
  const StopAIGenerationButton =
    StopAIGenerationButtonOverride === undefined
      ? DefaultStopAIGenerationButton
      : StopAIGenerationButtonOverride;
  const shouldDisplayStopAIGeneration =
    [AIStates.Thinking, AIStates.Generating].includes(aiState) &&
    !!StopAIGenerationButton;

  return (
<<<<<<< HEAD
    <>
      <div {...getRootProps({ className: 'str-chat__message-input' })}>
        {recordingEnabled &&
          recordingController.permissionState === 'denied' &&
          showRecordingPermissionDeniedNotification && (
            <RecordingPermissionDeniedNotification
              onClose={closePermissionDeniedNotification}
              permissionName={RecordingPermission.MIC}
            />
          )}
        <LinkPreviewList />
        {isDragActive && (
          <div
            className={clsx('str-chat__dropzone-container', {
              'str-chat__dropzone-container--not-accepted': isDragReject,
            })}
          >
            {!isDragReject && <p>{t<string>('Drag your files here')}</p>}
            {isDragReject && <p>{t<string>('Some of the files will not be accepted')}</p>}
          </div>
        )}
        <QuotedMessagePreviewHeader />

        <div className='str-chat__message-input-inner'>
          <AttachmentSelector />
          <div className='str-chat__message-textarea-container'>
            <QuotedMessagePreview />
            <AttachmentPreviewList />
            <div className='str-chat__message-textarea-with-emoji-picker'>
              <TextAreaComposer />
              {EmojiPicker && <EmojiPicker />}
            </div>
=======
    <WithDragAndDropUpload className='str-chat__message-input' component='div'>
      {recordingEnabled &&
        recordingController.permissionState === 'denied' &&
        showRecordingPermissionDeniedNotification && (
          <RecordingPermissionDeniedNotification
            onClose={closePermissionDeniedNotification}
            permissionName={RecordingPermission.MIC}
          />
        )}
      {findAndEnqueueURLsToEnrich && (
        <LinkPreviewList linkPreviews={Array.from(linkPreviews.values())} />
      )}
      {displayQuotedMessage && <QuotedMessagePreviewHeader />}

      <div className='str-chat__message-input-inner'>
        <AttachmentSelector />
        <div className='str-chat__message-textarea-container'>
          {displayQuotedMessage && <QuotedMessagePreview quotedMessage={quotedMessage} />}
          {isUploadEnabled &&
            !!(numberOfUploads + failedUploadsCount || attachments.length > 0) && (
              <AttachmentPreviewList />
            )}

          <div className='str-chat__message-textarea-with-emoji-picker'>
            <ChatAutoComplete />

            {EmojiPicker && <EmojiPicker />}
>>>>>>> 5aec7bf7
          </div>
        </div>
        {shouldDisplayStopAIGeneration ? (
          <StopAIGenerationButton onClick={stopGenerating} />
        ) : (
          !hideSendButton && (
            <>
              {cooldownRemaining ? (
                <CooldownTimer
                  cooldownInterval={cooldownRemaining}
                  setCooldownRemaining={setCooldownRemaining}
                />
              ) : (
                <>
                  <SendButton
                    disabled={
                      !numberOfUploads &&
                      !text.length &&
                      attachments.length - failedUploadsCount === 0
                    }
                    sendMessage={handleSubmit}
                  />
<<<<<<< HEAD
                ) : (
                  <>
                    <SendButton sendMessage={handleSubmit} />
                    {recordingEnabled && (
                      <StartRecordingAudioButton
                        disabled={
                          isRecording ||
                          (!asyncMessagesMultiSendEnabled &&
                            attachments.some(
                              (a) => a.type === RecordingAttachmentType.VOICE_RECORDING,
                            ))
                        }
                        onClick={() => {
                          recordingController.recorder?.start();
                          setShowRecordingPermissionDeniedNotification(true);
                        }}
                      />
                    )}
                  </>
                )}
              </>
            )
          )}
        </div>
=======
                  {recordingEnabled && (
                    <StartRecordingAudioButton
                      disabled={
                        isRecording ||
                        (!asyncMessagesMultiSendEnabled &&
                          attachments.some(
                            (a) => a.type === RecordingAttachmentType.VOICE_RECORDING,
                          ))
                      }
                      onClick={() => {
                        recordingController.recorder?.start();
                        setShowRecordingPermissionDeniedNotification(true);
                      }}
                    />
                  )}
                </>
              )}
            </>
          )
        )}
>>>>>>> 5aec7bf7
      </div>
    </WithDragAndDropUpload>
  );
};<|MERGE_RESOLUTION|>--- conflicted
+++ resolved
@@ -1,11 +1,5 @@
-<<<<<<< HEAD
-import React, { useCallback, useMemo, useState } from 'react';
-import clsx from 'clsx';
-import { useDropzone } from 'react-dropzone';
-=======
-import React, { useCallback, useEffect, useMemo, useState } from 'react';
-import type { Event } from 'stream-chat';
->>>>>>> 5aec7bf7
+import React, { useCallback, useState } from 'react';
+
 import {
   AttachmentSelector as DefaultAttachmentSelector,
   SimpleAttachmentSelector,
@@ -25,52 +19,26 @@
   QuotedMessagePreviewHeader,
 } from './QuotedMessagePreview';
 import { LinkPreviewList as DefaultLinkPreviewList } from './LinkPreviewList';
-import { useMessageComposer } from './hooks';
 import { TextAreaComposer } from '../TextAreaComposer';
 import { AIStates, useAIState } from '../AIStateIndicator';
 import { RecordingAttachmentType } from '../MediaRecorder/classes';
 
 import { useChatContext } from '../../context/ChatContext';
-import { useChannelStateContext } from '../../context/ChannelStateContext';
 import { useMessageInputContext } from '../../context/MessageInputContext';
 import { useComponentContext } from '../../context/ComponentContext';
-import { useStateStore } from '../../store';
 import { useAttachmentManagerState } from './hooks/messageComposer/useAttachmentManagerState';
 import { useMessageContext } from '../../context';
-import type { MessageComposerConfig } from 'stream-chat';
-
-<<<<<<< HEAD
-const attachmentManagerConfigStateSelector = (state: MessageComposerConfig) => ({
-  maxNumberOfFilesPerMessage: state.attachments.maxNumberOfFilesPerMessage,
-});
-
-export const MessageInputFlat = () => {
-  const { t } = useTranslationContext('MessageInputFlat');
-  const { message } = useMessageContext();
-=======
-import { AIStates, useAIState } from '../AIStateIndicator';
 import { WithDragAndDropUpload } from './WithDragAndDropUpload';
 
 export const MessageInputFlat = () => {
->>>>>>> 5aec7bf7
+  const { message } = useMessageContext();
   const {
     asyncMessagesMultiSendEnabled,
     cooldownRemaining,
     handleSubmit,
     hideSendButton,
-<<<<<<< HEAD
     recordingController,
     setCooldownRemaining,
-=======
-    isUploadEnabled,
-    linkPreviews,
-    message,
-    numberOfUploads,
-    parent,
-    recordingController,
-    setCooldownRemaining,
-    text,
->>>>>>> 5aec7bf7
   } = useMessageInputContext('MessageInputFlat');
 
   const {
@@ -86,15 +54,7 @@
     StartRecordingAudioButton = DefaultStartRecordingAudioButton,
     StopAIGenerationButton: StopAIGenerationButtonOverride,
   } = useComponentContext('MessageInputFlat');
-<<<<<<< HEAD
-  const { acceptedFiles = [] } = useChannelStateContext('MessageInputFlat');
-=======
-  const { quotedMessage } = useChannelStateContext('MessageInputFlat');
-  const { setQuotedMessage } = useChannelActionContext('MessageInputFlat');
->>>>>>> 5aec7bf7
   const { channel } = useChatContext('MessageInputFlat');
-  const messageComposer = useMessageComposer();
-  const { attachmentManager } = messageComposer;
   const { aiState } = useAIState(channel);
 
   const stopGenerating = useCallback(() => channel?.stopAIResponse(), [channel]);
@@ -107,54 +67,7 @@
     setShowRecordingPermissionDeniedNotification(false);
   }, []);
 
-<<<<<<< HEAD
-  const accept = useMemo(
-    () =>
-      acceptedFiles.reduce<Record<string, Array<string>>>((mediaTypeMap, mediaType) => {
-        mediaTypeMap[mediaType] ??= [];
-        return mediaTypeMap;
-      }, {}),
-    [acceptedFiles],
-  );
-
-  const { attachments, isUploadEnabled } = useAttachmentManagerState();
-  const { maxNumberOfFilesPerMessage } = useStateStore(
-    messageComposer.configState,
-    attachmentManagerConfigStateSelector,
-  );
-
-  const { getRootProps, isDragActive, isDragReject } = useDropzone({
-    accept,
-    disabled: !isUploadEnabled || !!cooldownRemaining,
-    multiple: maxNumberOfFilesPerMessage > 1,
-    noClick: true,
-    onDrop: attachmentManager.uploadFiles,
-  });
-=======
-  const failedUploadsCount = useMemo(
-    () => attachments.filter((a) => a.localMetadata?.uploadState === 'failed').length,
-    [attachments],
-  );
-
-  useEffect(() => {
-    const handleQuotedMessageUpdate = (e: Event) => {
-      if (e.message?.id !== quotedMessage?.id) return;
-      if (e.type === 'message.deleted') {
-        setQuotedMessage(undefined);
-        return;
-      }
-      setQuotedMessage(e.message);
-    };
-    channel?.on('message.deleted', handleQuotedMessageUpdate);
-    channel?.on('message.updated', handleQuotedMessageUpdate);
-
-    return () => {
-      channel?.off('message.deleted', handleQuotedMessageUpdate);
-      channel?.off('message.updated', handleQuotedMessageUpdate);
-    };
-    // eslint-disable-next-line react-hooks/exhaustive-deps
-  }, [channel, quotedMessage]);
->>>>>>> 5aec7bf7
+  const { attachments } = useAttachmentManagerState();
 
   if (recordingController.recordingState) return <AudioRecorder />;
 
@@ -176,40 +89,6 @@
     !!StopAIGenerationButton;
 
   return (
-<<<<<<< HEAD
-    <>
-      <div {...getRootProps({ className: 'str-chat__message-input' })}>
-        {recordingEnabled &&
-          recordingController.permissionState === 'denied' &&
-          showRecordingPermissionDeniedNotification && (
-            <RecordingPermissionDeniedNotification
-              onClose={closePermissionDeniedNotification}
-              permissionName={RecordingPermission.MIC}
-            />
-          )}
-        <LinkPreviewList />
-        {isDragActive && (
-          <div
-            className={clsx('str-chat__dropzone-container', {
-              'str-chat__dropzone-container--not-accepted': isDragReject,
-            })}
-          >
-            {!isDragReject && <p>{t<string>('Drag your files here')}</p>}
-            {isDragReject && <p>{t<string>('Some of the files will not be accepted')}</p>}
-          </div>
-        )}
-        <QuotedMessagePreviewHeader />
-
-        <div className='str-chat__message-input-inner'>
-          <AttachmentSelector />
-          <div className='str-chat__message-textarea-container'>
-            <QuotedMessagePreview />
-            <AttachmentPreviewList />
-            <div className='str-chat__message-textarea-with-emoji-picker'>
-              <TextAreaComposer />
-              {EmojiPicker && <EmojiPicker />}
-            </div>
-=======
     <WithDragAndDropUpload className='str-chat__message-input' component='div'>
       {recordingEnabled &&
         recordingController.permissionState === 'denied' &&
@@ -219,25 +98,17 @@
             permissionName={RecordingPermission.MIC}
           />
         )}
-      {findAndEnqueueURLsToEnrich && (
-        <LinkPreviewList linkPreviews={Array.from(linkPreviews.values())} />
-      )}
-      {displayQuotedMessage && <QuotedMessagePreviewHeader />}
+      <LinkPreviewList />
+      <QuotedMessagePreviewHeader />
 
       <div className='str-chat__message-input-inner'>
         <AttachmentSelector />
         <div className='str-chat__message-textarea-container'>
-          {displayQuotedMessage && <QuotedMessagePreview quotedMessage={quotedMessage} />}
-          {isUploadEnabled &&
-            !!(numberOfUploads + failedUploadsCount || attachments.length > 0) && (
-              <AttachmentPreviewList />
-            )}
-
+          <QuotedMessagePreview />
+          <AttachmentPreviewList />
           <div className='str-chat__message-textarea-with-emoji-picker'>
-            <ChatAutoComplete />
-
+            <TextAreaComposer />
             {EmojiPicker && <EmojiPicker />}
->>>>>>> 5aec7bf7
           </div>
         </div>
         {shouldDisplayStopAIGeneration ? (
@@ -252,40 +123,7 @@
                 />
               ) : (
                 <>
-                  <SendButton
-                    disabled={
-                      !numberOfUploads &&
-                      !text.length &&
-                      attachments.length - failedUploadsCount === 0
-                    }
-                    sendMessage={handleSubmit}
-                  />
-<<<<<<< HEAD
-                ) : (
-                  <>
-                    <SendButton sendMessage={handleSubmit} />
-                    {recordingEnabled && (
-                      <StartRecordingAudioButton
-                        disabled={
-                          isRecording ||
-                          (!asyncMessagesMultiSendEnabled &&
-                            attachments.some(
-                              (a) => a.type === RecordingAttachmentType.VOICE_RECORDING,
-                            ))
-                        }
-                        onClick={() => {
-                          recordingController.recorder?.start();
-                          setShowRecordingPermissionDeniedNotification(true);
-                        }}
-                      />
-                    )}
-                  </>
-                )}
-              </>
-            )
-          )}
-        </div>
-=======
+                  <SendButton sendMessage={handleSubmit} />
                   {recordingEnabled && (
                     <StartRecordingAudioButton
                       disabled={
@@ -306,7 +144,6 @@
             </>
           )
         )}
->>>>>>> 5aec7bf7
       </div>
     </WithDragAndDropUpload>
   );
