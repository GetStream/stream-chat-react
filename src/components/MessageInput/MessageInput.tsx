--- conflicted
+++ resolved
@@ -141,12 +141,7 @@
     emojiSearchIndex: props.emojiSearchIndex ?? emojiSearchIndex,
   });
 
-<<<<<<< HEAD
-  useHandleDragAndDropQueuedFiles(messageInputContextValue);
-=======
-  // @ts-expect-error generics to be removed
-  useRegisterDropHandlers(messageInputContextValue);
->>>>>>> 46c9add7
+  useRegisterDropHandlers();
 
   return (
     <MessageInputContextProvider<V> value={messageInputContextValue}>
