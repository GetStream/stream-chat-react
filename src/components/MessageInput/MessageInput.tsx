import type { PropsWithChildren } from 'react';
import React, { useEffect } from 'react';

import { MessageInputFlat } from './MessageInputFlat';
import { useMessageComposer } from './hooks';
import { useCooldownTimer } from './hooks/useCooldownTimer';
import { useCreateMessageInputContext } from './hooks/useCreateMessageInputContext';
import { useMessageInputState } from './hooks/useMessageInputState';
import { useChannelStateContext } from '../../context/ChannelStateContext';
import type { ComponentContextValue } from '../../context/ComponentContext';
import { useComponentContext } from '../../context/ComponentContext';
import { MessageInputContextProvider } from '../../context/MessageInputContext';
import { DialogManagerProvider } from '../../context';

import type {
  Channel,
  LinkPreviewsManagerConfig,
  LocalAttachmentUploadMetadata,
  LocalMessage,
  Message,
  SendFileAPIResponse,
  SendMessageOptions,
} from 'stream-chat';

import type { SearchQueryParams } from '../ChannelSearch/hooks/useChannelSearch';
import type { CustomAudioRecordingConfig } from '../MediaRecorder';
import { useHandleDragAndDropQueuedFiles } from './WithDragAndDropUpload';

export type EmojiSearchIndexResult = {
  id: string;
  name: string;
  skins: Array<{ native: string }>;
  emoticons?: Array<string>;
  native?: string;
};

export interface EmojiSearchIndex {
  search: (
    query: string,
  ) => PromiseLike<Array<EmojiSearchIndexResult>> | Array<EmojiSearchIndexResult> | null;
}

export type MessageInputProps = {
  /**
   * Additional props to be passed to the underlying `AutoCompleteTextarea` component.
   * Default value is handled via MessageComposer.
   * [Available props](https://www.npmjs.com/package/react-textarea-autosize)
   */
  additionalTextareaProps?: Omit<
    React.TextareaHTMLAttributes<HTMLTextAreaElement>,
    'defaultValue'
  >;
  /**
   * When enabled, recorded messages won’t be sent immediately.
   * Instead, they will “stack up” with other attachments in the message composer allowing the user to send multiple attachments as part of the same message.
   */
  asyncMessagesMultiSendEnabled?: boolean;
  /** Allows to configure the audio recording parameters for voice messages. */
  audioRecordingConfig?: CustomAudioRecordingConfig;
  /** Controls whether the users will be provided with the UI to record voice messages. */
  audioRecordingEnabled?: boolean;
  /** Function to clear the editing state while editing a message */
  clearEditingState?: () => void;
  /** If true, disables the text input */
  disabled?: boolean;
  /** If true, the suggestion list will not display and autocomplete @mentions. Default: false. */
  disableMentions?: boolean;
  /** Function to override the default file upload request */
  doFileUploadRequest?: (
    file: LocalAttachmentUploadMetadata['file'],
    channel: Channel,
  ) => Promise<SendFileAPIResponse>;
  /** Function to override the default image upload request */
  doImageUploadRequest?: (
    file: LocalAttachmentUploadMetadata['file'],
    channel: Channel,
  ) => Promise<SendFileAPIResponse>;
  /** Mechanism to be used with autocomplete and text replace features of the `MessageInput` component, see [emoji-mart `SearchIndex`](https://github.com/missive/emoji-mart#%EF%B8%8F%EF%B8%8F-headless-search) */
  emojiSearchIndex?: ComponentContextValue['emojiSearchIndex'];
  /** If true, focuses the text input on component mount */
  focus?: boolean;
  /** If true, expands the text input vertically for new lines */
  grow?: boolean;
  /** Allows to hide MessageInput's send button. */
  hideSendButton?: boolean;
  /** Custom UI component handling how the message input is rendered, defaults to and accepts the same props as [MessageInputFlat](https://github.com/GetStream/stream-chat-react/blob/master/src/components/MessageInput/MessageInputFlat.tsx) */
  Input?: React.ComponentType<MessageInputProps>;
  /** Signals that the MessageInput is rendered in a message thread (Thread component) */
  isThreadInput?: boolean;
  /** Max number of rows the underlying `textarea` component is allowed to grow */
  maxRows?: number;
  /** If true, the suggestion list will search all app users for an @mention, not just current channel members/watchers. Default: false. */
  mentionAllAppUsers?: boolean;
  /** Object containing filters/sort/options overrides for an @mention user query */
  mentionQueryParams?: SearchQueryParams['userFilters'];
  /** Min number of rows the underlying `textarea` will start with. The `grow` on MessageInput prop has to be enabled for `minRows` to take effect. */
  minRows?: number;
  /** Function to override the default message sending process. Not message updating process. */
  overrideSubmitHandler?: (params: {
    cid: string;
    localMessage: LocalMessage;
    message: Message;
    sendOptions: SendMessageOptions;
  }) => Promise<void> | void;
  /** When replying in a thread, the parent message object */
  parent?: LocalMessage;
  // todo: X document change in configuration
  /** If true, triggers typing events on text input keystroke */
  publishTypingEvent?: boolean;
  // todo: X document the change of transliterate prop
  /** If true, will use an optional dependency to support transliteration in the input for mentions, default is false. See: https://github.com/getstream/transliterate */
  /**
   * Currently, `Enter` is the default submission key and  `Shift`+`Enter` is the default combination for the new line.
   * If specified, this function overrides the default behavior specified previously.
   *
   * Example of default behaviour:
   * ```tsx
   * const defaultShouldSubmit = (event) => event.key === "Enter" && !event.shiftKey;
   * ```
   */
  shouldSubmit?: (event: React.KeyboardEvent<HTMLTextAreaElement>) => boolean;
  /** Configuration parameters for link previews. */
  urlEnrichmentConfig?: LinkPreviewsManagerConfig;
  useMentionsTransliteration?: boolean;
};

const MessageInputProvider = (props: PropsWithChildren<MessageInputProps>) => {
  const cooldownTimerState = useCooldownTimer();
  const messageInputState = useMessageInputState(props);
  const { emojiSearchIndex } = useComponentContext('MessageInput');

  // todo: X document how to disable publishTypingEvents
  // if (typeof props.publishTypingEvent !== 'undefined') {
  //   messageComposer.config.publishTypingEvents = props.publishTypingEvent;
  // }

  const messageInputContextValue = useCreateMessageInputContext({
    ...cooldownTimerState,
    ...messageInputState,
    ...props,
    emojiSearchIndex: props.emojiSearchIndex ?? emojiSearchIndex,
  });

<<<<<<< HEAD
  const messageComposer = useMessageComposer();

  useEffect(
    () =>
      // create draft when leaving the channel

      () => {
        messageComposer.createDraft();
      },
    [messageComposer],
  );
=======
  useHandleDragAndDropQueuedFiles(messageInputContextValue);
>>>>>>> 5aec7bf7

  return (
    <MessageInputContextProvider value={messageInputContextValue}>
      {props.children}
    </MessageInputContextProvider>
  );
};

const UnMemoizedMessageInput = (props: MessageInputProps) => {
  const { Input: PropInput } = props;

  const { dragAndDropWindow } = useChannelStateContext();
  const { Input: ContextInput } = useComponentContext('MessageInput');

  const Input = PropInput || ContextInput || MessageInputFlat;
  const dialogManagerId = props.isThreadInput
    ? 'message-input-dialog-manager-thread'
    : 'message-input-dialog-manager';

  if (dragAndDropWindow)
    return (
      <DialogManagerProvider id={dialogManagerId}>
        <Input />
      </DialogManagerProvider>
    );

  return (
    <DialogManagerProvider id={dialogManagerId}>
      <MessageInputProvider {...props}>
        <Input />
      </MessageInputProvider>
    </DialogManagerProvider>
  );
};

/**
 * A high level component that has provides all functionality to the Input it renders.
 */
export const MessageInput = React.memo(
  UnMemoizedMessageInput,
) as typeof UnMemoizedMessageInput;<|MERGE_RESOLUTION|>--- conflicted
+++ resolved
@@ -141,7 +141,6 @@
     emojiSearchIndex: props.emojiSearchIndex ?? emojiSearchIndex,
   });
 
-<<<<<<< HEAD
   const messageComposer = useMessageComposer();
 
   useEffect(
@@ -153,9 +152,8 @@
       },
     [messageComposer],
   );
-=======
+
   useHandleDragAndDropQueuedFiles(messageInputContextValue);
->>>>>>> 5aec7bf7
 
   return (
     <MessageInputContextProvider value={messageInputContextValue}>
