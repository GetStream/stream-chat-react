--- conflicted
+++ resolved
@@ -84,10 +84,7 @@
           <div className='str-chat__message-team-form-footer'>
             <div className='str-chat__edit-message-form-options'>
               <button
-<<<<<<< HEAD
-=======
                 aria-label='Open Emoji Picker'
->>>>>>> 4baa2bd2
                 className='str-chat__input-emojiselect'
                 onClick={emojiPickerIsOpen ? closeEmojiPicker : openEmojiPicker}
               >
