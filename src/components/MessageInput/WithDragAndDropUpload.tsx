<<<<<<< HEAD
import React, { useCallback, useContext, useEffect, useMemo, useState } from 'react';
import { useDropzone } from 'react-dropzone';
import clsx from 'clsx';
import type { CSSProperties, ElementType, PropsWithChildren } from 'react';

=======
import React, {
  CSSProperties,
  ElementType,
  PropsWithChildren,
  useCallback,
  useContext,
  useEffect,
  useMemo,
  useRef,
} from 'react';
>>>>>>> 46c9add7
import {
  useChannelStateContext,
  useMessageInputContext,
  useTranslationContext,
} from '../../context';
import type { MessageInputContextValue } from '../../context';

const DragAndDropUploadContext = React.createContext<{
  subscribeToDrop: ((fn: (files: File[]) => void) => () => void) | null;
}>({
  subscribeToDrop: null,
});

export const useDragAndDropUploadContext = () => useContext(DragAndDropUploadContext);

/**
 * @private This hook should be used only once directly in the `MessageInputProvider` to
 * register `uploadNewFiles` functions of the rendered `MessageInputs`. Each `MessageInput`
 * will then be notified when the drop event occurs from within the `WithDragAndDropUpload`
 * component.
 */
export const useRegisterDropHandlers = ({ uploadNewFiles }: MessageInputContextValue) => {
  const { subscribeToDrop } = useDragAndDropUploadContext();

  useEffect(() => {
    const unsubscribe = subscribeToDrop?.(uploadNewFiles);

    return unsubscribe;
  }, [subscribeToDrop, uploadNewFiles]);
};

/**
 * Wrapper to replace now deprecated `Channel.dragAndDropWindow` option.
 *
 * @example
 * ```tsx
 * <Channel>
 *  <WithDragAndDropUpload component="section" className="message-list-dnd-wrapper">
 *    <Window>
 *      <MessageList />
 *      <MessageInput />
 *    </Window>
 *  </WithDragAndDropUpload>
 *  <Thread />
 * <Channel>
 * ```
 */
export const WithDragAndDropUpload = ({
  children,
  className,
  component: Component = 'div',
  style,
}: PropsWithChildren<{
  /**
   * @description An element to render as a wrapper onto which drag & drop functionality will be applied.
   * @default 'div'
   */
  component?: ElementType;
  className?: string;
  style?: CSSProperties;
}>) => {
  const dropHandlersRef = useRef<Set<(f: File[]) => void>>(new Set());
  const { acceptedFiles = [], multipleUploads } = useChannelStateContext();
  const { t } = useTranslationContext();

  const messageInputContext = useMessageInputContext();
  const dragAndDropUploadContext = useDragAndDropUploadContext();

  // if message input context is available, there's no need to use the queue
  const isWithinMessageInputContext =
    typeof messageInputContext.uploadNewFiles === 'function';

  const accept = useMemo(
    () =>
      acceptedFiles.reduce<Record<string, Array<string>>>((mediaTypeMap, mediaType) => {
        mediaTypeMap[mediaType] ??= [];
        return mediaTypeMap;
      }, {}),
    [acceptedFiles],
  );

  const subscribeToDrop = useCallback((fn: (files: File[]) => void) => {
    dropHandlersRef.current.add(fn);

    return () => {
      dropHandlersRef.current.delete(fn);
    };
  }, []);

  const handleDrop = useCallback((files: File[]) => {
    dropHandlersRef.current.forEach((fn) => fn(files));
  }, []);

  const { getRootProps, isDragActive, isDragReject } = useDropzone({
    accept,
    // apply `disabled` rules if available, otherwise allow anything and
    // let the `uploadNewFiles` handle the limitations internally
    disabled: isWithinMessageInputContext
      ? !messageInputContext.isUploadEnabled || messageInputContext.maxFilesLeft === 0
      : false,
    multiple: multipleUploads,
    noClick: true,
    onDrop: isWithinMessageInputContext ? messageInputContext.uploadNewFiles : handleDrop,
  });

  // nested WithDragAndDropUpload components render wrappers without functionality
  // (MessageInputFlat has a default WithDragAndDropUpload)
  if (dragAndDropUploadContext.subscribeToDrop !== null) {
    return <Component className={className}>{children}</Component>;
  }

  return (
    <DragAndDropUploadContext.Provider
      value={{
        subscribeToDrop,
      }}
    >
      <Component {...getRootProps({ className, style })}>
        {/* TODO: could be a replaceable component */}
        {isDragActive && (
          <div
            className={clsx('str-chat__dropzone-container', {
              'str-chat__dropzone-container--not-accepted': isDragReject,
            })}
          >
            {!isDragReject && <p>{t<string>('Drag your files here')}</p>}
            {isDragReject && <p>{t<string>('Some of the files will not be accepted')}</p>}
          </div>
        )}
        {children}
      </Component>
    </DragAndDropUploadContext.Provider>
  );
};<|MERGE_RESOLUTION|>--- conflicted
+++ resolved
@@ -1,21 +1,8 @@
-<<<<<<< HEAD
-import React, { useCallback, useContext, useEffect, useMemo, useState } from 'react';
+import React, { useCallback, useContext, useEffect, useMemo, useRef } from 'react';
 import { useDropzone } from 'react-dropzone';
 import clsx from 'clsx';
 import type { CSSProperties, ElementType, PropsWithChildren } from 'react';
 
-=======
-import React, {
-  CSSProperties,
-  ElementType,
-  PropsWithChildren,
-  useCallback,
-  useContext,
-  useEffect,
-  useMemo,
-  useRef,
-} from 'react';
->>>>>>> 46c9add7
 import {
   useChannelStateContext,
   useMessageInputContext,
