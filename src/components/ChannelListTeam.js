import React, { PureComponent } from 'react';
import PropTypes from 'prop-types';
import { LoadingChannels } from './LoadingChannels';
import { Avatar } from './Avatar';
import { ChatDown } from './ChatDown';
import { withChatContext } from '../context';

import chevrondown from '../assets/str-chat__icon-chevron-down.svg';

/**
 * ChannelList - A preview list of channels, allowing you to select the channel you want to open
 * @example ./examples/ChannelList.md
 */
class ChannelListTeam extends PureComponent {
  static propTypes = {
    loading: PropTypes.bool,
    error: PropTypes.bool,
<<<<<<< HEAD
=======
    /** Stream chat client object */
    client: PropTypes.object,
>>>>>>> c46e7518
  };

  static defaultProps = {
    error: false,
  };

  render() {
    const { showSidebar } = this.props;
    if (this.props.error) {
      return <ChatDown type="Connection Error" />;
    } else if (this.props.loading) {
      return <LoadingChannels />;
    } else {
      return (
        <div className="str-chat__channel-list-team">
          {showSidebar && (
            <div className="str-chat__channel-list-team__sidebar">
              <div className="str-chat__channel-list-team__sidebar--top">
                <Avatar
                  image="https://cdn.dribbble.com/users/610788/screenshots/5157282/spacex.png"
                  size={50}
                />
              </div>
            </div>
          )}
          <div className="str-chat__channel-list-team__main">
            <div className="str-chat__channel-list-team__header">
              <div className="str-chat__channel-list-team__header--left">
                <Avatar
                  source={this.props.client.user.image}
                  name={
                    this.props.client.user.name || this.props.client.user.id
                  }
                  size={40}
                />
              </div>
              <div className="str-chat__channel-list-team__header--middle">
                <div className="str-chat__channel-list-team__header--title">
                  {this.props.client.user.name || this.props.client.user.id}
                </div>
                <div
                  className={`str-chat__channel-list-team__header--status ${this.props.client.user.status}`}
                >
                  {this.props.client.user.status}
                </div>
              </div>
              <div className="str-chat__channel-list-team__header--right">
                <button className="str-chat__channel-list-team__header--button">
                  <img src={chevrondown} />
                </button>
              </div>
            </div>
            {this.props.children}
          </div>
        </div>
      );
    }
  }
}

ChannelListTeam = withChatContext(ChannelListTeam);
export { ChannelListTeam };<|MERGE_RESOLUTION|>--- conflicted
+++ resolved
@@ -15,11 +15,8 @@
   static propTypes = {
     loading: PropTypes.bool,
     error: PropTypes.bool,
-<<<<<<< HEAD
-=======
     /** Stream chat client object */
     client: PropTypes.object,
->>>>>>> c46e7518
   };
 
   static defaultProps = {
