--- conflicted
+++ resolved
@@ -24,7 +24,6 @@
     channelPreviewButton.current.blur();
   };
 
-<<<<<<< HEAD
   return (
     <button
       onClick={onSelectChannel}
@@ -38,39 +37,6 @@
       <div className="str-chat__channel-preview-messenger--right">
         <div className="str-chat__channel-preview-messenger--name">
           <span>{props.displayTitle}</span>
-=======
-  static defaultProps = {
-    latestMessageLength: 14,
-  };
-
-  channelPreviewButton = React.createRef();
-
-  onSelectChannel = () => {
-    this.props.setActiveChannel(this.props.channel, this.props.watchers);
-    this.channelPreviewButton.current.blur();
-  };
-
-  render() {
-    const unreadClass =
-      this.props.unread >= 1
-        ? 'str-chat__channel-preview-messenger--unread'
-        : '';
-    const activeClass = this.props.active
-      ? 'str-chat__channel-preview-messenger--active'
-      : '';
-
-    const { displayTitle, displayImage } = this.props;
-
-    return (
-      <button
-        onClick={this.onSelectChannel}
-        ref={this.channelPreviewButton}
-        className={`str-chat__channel-preview-messenger ${unreadClass} ${activeClass}`}
-        data-testid="channel-preview-button"
-      >
-        <div className="str-chat__channel-preview-messenger--left">
-          {<Avatar image={displayImage} size={40} />}
->>>>>>> fb631536
         </div>
         <div className="str-chat__channel-preview-messenger--last-message">
           {truncate(props.latestMessage, {
