--- conflicted
+++ resolved
@@ -16,49 +16,8 @@
   const { channel, activeChannel, Preview } = props;
   const [lastMessage, setLastMessage] = useState({});
   const [unread, setUnread] = useState(0);
-  const [lastRead, setLastRead] = useState(new Date());
 
-<<<<<<< HEAD
   useEffect(() => {
-=======
-    this.state = {
-      lastMessage: {},
-      unread: 0,
-    };
-  }
-
-  static propTypes = {
-    /** **Available from [chat context](https://getstream.github.io/stream-chat-react/#chat)** */
-    channel: PropTypes.object.isRequired,
-    /** Current selected channel object */
-    activeChannel: PropTypes.object,
-    /** Setter for selected channel */
-    setActiveChannel: PropTypes.func.isRequired,
-    /**
-     * Available built-in options (also accepts the same props as):
-     *
-     * 1. [ChannelPreviewCompact](https://getstream.github.io/stream-chat-react/#ChannelPreviewCompact) (default)
-     * 2. [ChannelPreviewLastMessage](https://getstream.github.io/stream-chat-react/#ChannelPreviewLastMessage)
-     * 3. [ChannelPreviewMessanger](https://getstream.github.io/stream-chat-react/#ChannelPreviewMessanger)
-     *
-     * The Preview to use, defaults to ChannelPreviewLastMessage
-     * */
-    Preview: PropTypes.elementType,
-    /**
-     * Object containing watcher parameters
-     * @see See [Pagination documentation](https://getstream.io/chat/docs/#channel_pagination) for a list of available fields for sort.
-     * */
-    watchers: PropTypes.object,
-  };
-
-  static defaultProps = {
-    Preview: ChannelPreviewCountOnly,
-  };
-
-  componentDidMount() {
-    // listen to change...
-    const channel = this.props.channel;
->>>>>>> fb631536
     const unread = channel.countUnread();
     setUnread(unread);
   }, []);
@@ -69,7 +28,7 @@
       setLastMessage(event.message);
 
       if (!isActive) {
-        const unread = channel.countUnread(lastRead);
+        const unread = channel.countUnread();
         setUnread(unread);
       } else {
         setUnread(0);
@@ -85,27 +44,16 @@
       channel.off('message.updated', handleEvent);
       channel.off('message.deleted', handleEvent);
     };
-  }, [channel, activeChannel, lastRead]);
+  }, [channel, activeChannel]);
 
-<<<<<<< HEAD
   useEffect(() => {
     const isActive = activeChannel.cid === channel.cid;
 
     if (isActive) {
       setUnread(0);
-      setLastRead(new Date());
-=======
-  handleEvent = (event) => {
-    const { channel } = this.props;
-
-    if (!this.isActive()) {
-      const unread = channel.countUnread();
-      this.setState({ lastMessage: event.message, unread });
->>>>>>> fb631536
     } else {
       setUnread(channel.countUnread());
     }
-<<<<<<< HEAD
   }, [activeChannel, channel]);
 
   return (
@@ -113,7 +61,6 @@
       {...props}
       lastMessage={lastMessage}
       unread={unread}
-      lastRead={lastRead}
       latestMessage={getLatestMessagePreview(channel, t)}
       latestMessageDisplayTest={getLatestMessagePreview(channel, t)}
       displayTitle={getDisplayTitle(channel, client.user)}
@@ -150,40 +97,5 @@
    * */
   watchers: PropTypes.object,
 };
-=======
-  };
-
-  componentDidUpdate(prevProps) {
-    if (
-      this.props.activeChannel &&
-      prevProps.activeChannel &&
-      this.props.activeChannel.cid !== prevProps.activeChannel.cid
-    ) {
-      const isActive = this.props.activeChannel.cid === this.props.channel.cid;
-      if (isActive) {
-        this.setState({ unread: 0 });
-      }
-    }
-  }
-
-  render() {
-    const props = { ...this.state, ...this.props };
-
-    const { Preview, channel, client, activeChannel, t } = this.props;
-    return (
-      <Preview
-        {...props}
-        latestMessage={getLatestMessagePreview(channel, t)}
-        latestMessageDisplayTest={getLatestMessagePreview(channel, t)}
-        displayTitle={getDisplayTitle(channel, client.user)}
-        displayImage={getDisplayImage(channel, client.user)}
-        active={activeChannel && activeChannel.cid === channel.cid}
-      />
-    );
-  }
-}
-
-ChannelPreview = withTranslationContext(withChatContext(ChannelPreview));
->>>>>>> fb631536
 
 export default ChannelPreview;