import React, { useRef } from 'react';
import clsx from 'clsx';
<<<<<<< HEAD
import { Avatar as DefaultAvatar } from '../Avatar';
import { useComponentContext } from '../../context';
=======
>>>>>>> 0d946b46

import { ChannelPreviewActionButtons as DefaultChannelPreviewActionButtons } from './ChannelPreviewActionButtons';
import { Avatar as DefaultAvatar } from '../Avatar';
import { useComponentContext } from '../../context';
import type { DefaultStreamChatGenerics } from '../../types/types';
import type { ChannelPreviewUIComponentProps } from './ChannelPreview';

const UnMemoizedChannelPreviewMessenger = <
  SCG extends DefaultStreamChatGenerics = DefaultStreamChatGenerics
>(
  props: ChannelPreviewUIComponentProps<SCG>,
) => {
  const {
    active,
    Avatar: PropsAvatar = DefaultAvatar,
    channel,
    className: customClassName = '',
    displayImage,
    displayTitle,
    groupChannelDisplayInfo,
    latestMessagePreview,
    onSelect: customOnSelectChannel,
    setActiveChannel,
    unread,
    watchers,
  } = props;

<<<<<<< HEAD
  const { ChannelAvatar } = useComponentContext();
=======
  const {
    ChannelPreviewActionButtons = DefaultChannelPreviewActionButtons,
  } = useComponentContext<SCG>();

>>>>>>> 0d946b46
  const channelPreviewButton = useRef<HTMLButtonElement | null>(null);

  const avatarName =
    displayTitle || channel.state.messages[channel.state.messages.length - 1]?.user?.id;

  const onSelectChannel = (e: React.MouseEvent<HTMLButtonElement>) => {
    if (customOnSelectChannel) {
      customOnSelectChannel(e);
    } else if (setActiveChannel) {
      setActiveChannel(channel, watchers);
    }
    if (channelPreviewButton?.current) {
      channelPreviewButton.current.blur();
    }
  };

  const Avatar = ChannelAvatar ?? PropsAvatar;

  return (
    <div className='str-chat__channel-preview-container'>
      <ChannelPreviewActionButtons channel={channel} />
      <button
        aria-label={`Select Channel: ${displayTitle || ''}`}
        aria-selected={active}
        className={clsx(
          `str-chat__channel-preview-messenger str-chat__channel-preview`,
          active && 'str-chat__channel-preview-messenger--active',
          unread && unread >= 1 && 'str-chat__channel-preview-messenger--unread',
          customClassName,
        )}
        data-testid='channel-preview-button'
        onClick={onSelectChannel}
        ref={channelPreviewButton}
        role='option'
      >
        <div className='str-chat__channel-preview-messenger--left'>
          <Avatar
            className='str-chat__avatar--channel-preview'
            groupChannelDisplayInfo={groupChannelDisplayInfo}
            image={displayImage}
            name={avatarName}
          />
        </div>
        <div className='str-chat__channel-preview-end'>
          <div className='str-chat__channel-preview-end-first-row'>
            <div className='str-chat__channel-preview-messenger--name'>
              <span>{displayTitle}</span>
            </div>
            {!!unread && (
              <div className='str-chat__channel-preview-unread-badge' data-testid='unread-badge'>
                {unread}
              </div>
            )}
          </div>
          <div className='str-chat__channel-preview-messenger--last-message'>
            {latestMessagePreview}
          </div>
        </div>
      </button>
    </div>
  );
};

/**
 * Used as preview component for channel item in [ChannelList](#channellist) component.
 * Its best suited for messenger type chat.
 */
export const ChannelPreviewMessenger = React.memo(
  UnMemoizedChannelPreviewMessenger,
) as typeof UnMemoizedChannelPreviewMessenger;<|MERGE_RESOLUTION|>--- conflicted
+++ resolved
@@ -1,16 +1,12 @@
 import React, { useRef } from 'react';
 import clsx from 'clsx';
-<<<<<<< HEAD
-import { Avatar as DefaultAvatar } from '../Avatar';
-import { useComponentContext } from '../../context';
-=======
->>>>>>> 0d946b46
 
 import { ChannelPreviewActionButtons as DefaultChannelPreviewActionButtons } from './ChannelPreviewActionButtons';
 import { Avatar as DefaultAvatar } from '../Avatar';
 import { useComponentContext } from '../../context';
+
+import type { ChannelPreviewUIComponentProps } from './ChannelPreview';
 import type { DefaultStreamChatGenerics } from '../../types/types';
-import type { ChannelPreviewUIComponentProps } from './ChannelPreview';
 
 const UnMemoizedChannelPreviewMessenger = <
   SCG extends DefaultStreamChatGenerics = DefaultStreamChatGenerics
@@ -32,14 +28,11 @@
     watchers,
   } = props;
 
-<<<<<<< HEAD
-  const { ChannelAvatar } = useComponentContext();
-=======
   const {
+    ChannelAvatar,
     ChannelPreviewActionButtons = DefaultChannelPreviewActionButtons,
   } = useComponentContext<SCG>();
 
->>>>>>> 0d946b46
   const channelPreviewButton = useRef<HTMLButtonElement | null>(null);
 
   const avatarName =
