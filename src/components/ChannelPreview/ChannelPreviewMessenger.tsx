--- conflicted
+++ resolved
@@ -28,15 +28,10 @@
     watchers,
   } = props;
 
-<<<<<<< HEAD
   const {
     ChannelAvatar,
     ChannelPreviewActionButtons = DefaultChannelPreviewActionButtons,
   } = useComponentContext<SCG>();
-=======
-  const { ChannelPreviewActionButtons = DefaultChannelPreviewActionButtons } =
-    useComponentContext<SCG>();
->>>>>>> e81fc695
 
   const channelPreviewButton = useRef<HTMLButtonElement | null>(null);
 
