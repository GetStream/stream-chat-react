// Jest Snapshot v1, https://goo.gl/fbAQLP

exports[`ChannelPreviewMessenger should render correctly 1`] = `
<<<<<<< HEAD
<button
  aria-label="Select Channel: Channel name"
  className="str-chat__channel-preview-messenger str-chat__channel-preview-messenger--unread "
  data-testid="channel-preview-button"
  onClick={[Function]}
  role="option"
  tabIndex={-1}
=======
<div
  aria-label="Select Channel"
  role="listbox"
>>>>>>> 4baa2bd2
>
  <button
    aria-label="Select Channel: Channel name"
    className="str-chat__channel-preview-messenger str-chat__channel-preview-messenger--unread "
    data-testid="channel-preview-button"
    onClick={[Function]}
    role="option"
  >
    <div
      className="str-chat__channel-preview-messenger--left"
    >
      <div
        className="str-chat__avatar str-chat__avatar--circle"
        data-testid="avatar"
        onClick={[Function]}
        onMouseOver={[Function]}
        style={
          Object {
            "flexBasis": "40px",
            "fontSize": "20px",
            "height": "40px",
            "lineHeight": "40px",
            "width": "40px",
          }
        }
        title="Channel name"
      >
        <img
          alt="C"
          className="str-chat__avatar-image"
          data-testid="avatar-img"
          onError={[Function]}
          onLoad={[Function]}
          src="https://randomimage.com/src.jpg"
          style={
            Object {
              "flexBasis": "40px",
              "height": "40px",
              "objectFit": "cover",
              "width": "40px",
            }
          }
        />
      </div>
    </div>
    <div
      className="str-chat__channel-preview-messenger--right"
    >
      <div
        className="str-chat__channel-preview-messenger--name"
      >
        <span>
          Channel name
        </span>
      </div>
      <div
        className="str-chat__channel-preview-messenger--last-message"
      >
        Latest message!
      </div>
    </div>
  </button>
</div>
`;<|MERGE_RESOLUTION|>--- conflicted
+++ resolved
@@ -1,19 +1,9 @@
 // Jest Snapshot v1, https://goo.gl/fbAQLP
 
 exports[`ChannelPreviewMessenger should render correctly 1`] = `
-<<<<<<< HEAD
-<button
-  aria-label="Select Channel: Channel name"
-  className="str-chat__channel-preview-messenger str-chat__channel-preview-messenger--unread "
-  data-testid="channel-preview-button"
-  onClick={[Function]}
-  role="option"
-  tabIndex={-1}
-=======
 <div
   aria-label="Select Channel"
   role="listbox"
->>>>>>> 4baa2bd2
 >
   <button
     aria-label="Select Channel: Channel name"
@@ -21,6 +11,7 @@
     data-testid="channel-preview-button"
     onClick={[Function]}
     role="option"
+    tabIndex={-1}
   >
     <div
       className="str-chat__channel-preview-messenger--left"
