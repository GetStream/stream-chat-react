--- conflicted
+++ resolved
@@ -1,23 +1,18 @@
 import React, { useCallback, useEffect, useRef, useState } from 'react';
 import clsx from 'clsx';
 
-<<<<<<< HEAD
-import type { ReactionGroupResponse, ReactionResponse } from 'stream-chat';
-=======
-import { AvatarProps, Avatar as DefaultAvatar } from '../Avatar';
+import { Avatar as DefaultAvatar } from '../Avatar';
 import { useDialog } from '../Dialog';
->>>>>>> 9d1ee9d0
-
+import { defaultReactionOptions } from './reactionOptions';
 import { isMutableRef } from './utils/utils';
-import { Avatar as DefaultAvatar } from '../Avatar';
+
 import { useComponentContext } from '../../context/ComponentContext';
 import { useMessageContext } from '../../context/MessageContext';
-import { defaultReactionOptions } from './reactionOptions';
-
+
+import type { ReactionGroupResponse, ReactionResponse } from 'stream-chat';
 import type { AvatarProps } from '../Avatar';
 import type { DefaultStreamChatGenerics } from '../../types/types';
 import type { ReactionOptions } from './reactionOptions';
-import { isMutableRef } from './utils/utils';
 
 export type ReactionSelectorProps<
   StreamChatGenerics extends DefaultStreamChatGenerics = DefaultStreamChatGenerics
@@ -48,106 +43,6 @@
   reverse?: boolean;
 };
 
-<<<<<<< HEAD
-const UnMemoizedReactionSelector = React.forwardRef(
-  <StreamChatGenerics extends DefaultStreamChatGenerics = DefaultStreamChatGenerics>(
-    props: ReactionSelectorProps<StreamChatGenerics>,
-    ref: React.ForwardedRef<HTMLDivElement | null>,
-  ) => {
-    const {
-      Avatar: propAvatar,
-      detailedView = true,
-      handleReaction: propHandleReaction,
-      latest_reactions: propLatestReactions,
-      own_reactions: propOwnReactions,
-      reaction_groups: propReactionGroups,
-      reactionOptions: propReactionOptions,
-      reverse = false,
-    } = props;
-
-    const {
-      Avatar: contextAvatar,
-      reactionOptions: contextReactionOptions = defaultReactionOptions,
-    } = useComponentContext<StreamChatGenerics>('ReactionSelector');
-    const {
-      handleReaction: contextHandleReaction,
-      message,
-    } = useMessageContext<StreamChatGenerics>('ReactionSelector');
-
-    const reactionOptions = propReactionOptions ?? contextReactionOptions;
-
-    const Avatar = propAvatar || contextAvatar || DefaultAvatar;
-    const handleReaction = propHandleReaction || contextHandleReaction;
-    const latestReactions = propLatestReactions || message?.latest_reactions || [];
-    const ownReactions = propOwnReactions || message?.own_reactions || [];
-    const reactionGroups = propReactionGroups || message?.reaction_groups || {};
-
-    const [tooltipReactionType, setTooltipReactionType] = useState<string | null>(null);
-    const [tooltipPositions, setTooltipPositions] = useState<{
-      arrow: number;
-      tooltip: number;
-    } | null>(null);
-
-    const targetRef = useRef<HTMLDivElement | null>(null);
-    const tooltipRef = useRef<HTMLDivElement | null>(null);
-
-    const showTooltip = useCallback(
-      (event: React.MouseEvent<HTMLDivElement>, reactionType: string) => {
-        targetRef.current = event.currentTarget;
-        setTooltipReactionType(reactionType);
-      },
-      [],
-    );
-
-    const hideTooltip = useCallback(() => {
-      setTooltipReactionType(null);
-      setTooltipPositions(null);
-    }, []);
-
-    useEffect(() => {
-      if (tooltipReactionType) {
-        const tooltip = tooltipRef.current?.getBoundingClientRect();
-        const target = targetRef.current?.getBoundingClientRect();
-
-        const container = isMutableRef(ref) ? ref.current?.getBoundingClientRect() : null;
-
-        if (!tooltip || !target || !container) return;
-
-        const tooltipPosition =
-          tooltip.width === container.width || tooltip.x < container.x
-            ? 0
-            : target.left + target.width / 2 - container.left - tooltip.width / 2;
-
-        const arrowPosition = target.x - tooltip.x + target.width / 2 - tooltipPosition;
-
-        setTooltipPositions({
-          arrow: arrowPosition,
-          tooltip: tooltipPosition,
-        });
-      }
-    }, [tooltipReactionType, ref]);
-
-    const getUsersPerReactionType = (type: string | null) =>
-      latestReactions
-        .map((reaction) => {
-          if (reaction.type === type) {
-            return reaction.user?.name || reaction.user?.id;
-          }
-          return null;
-        })
-        .filter(Boolean);
-
-    const iHaveReactedWithReaction = (reactionType: string) =>
-      ownReactions.find((reaction) => reaction.type === reactionType);
-
-    const getLatestUserForReactionType = (type: string | null) =>
-      latestReactions.find((reaction) => reaction.type === type && !!reaction.user)?.user ||
-      undefined;
-
-    return (
-      <div
-        className={clsx('str-chat__reaction-selector str-chat__message-reaction-selector', {
-=======
 const UnMemoizedReactionSelector = <
   StreamChatGenerics extends DefaultStreamChatGenerics = DefaultStreamChatGenerics
 >(
@@ -166,7 +61,7 @@
 
   const {
     Avatar: contextAvatar,
-    reactionOptions: contextReactionOptions,
+    reactionOptions: contextReactionOptions = defaultReactionOptions,
   } = useComponentContext<StreamChatGenerics>('ReactionSelector');
   const {
     closeReactionSelectorOnClick,
@@ -250,7 +145,6 @@
       className={clsx(
         'str-chat__reaction-selector str-chat__message-reaction-selector str-chat-react__message-reaction-selector',
         {
->>>>>>> 9d1ee9d0
           'str-chat__reaction-selector--reverse': reverse,
         },
       )}
