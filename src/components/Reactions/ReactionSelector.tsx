--- conflicted
+++ resolved
@@ -5,10 +5,7 @@
 import { AvatarProps, Avatar as DefaultAvatar } from '../Avatar';
 import { getStrippedEmojiData } from '../Channel/emojiData';
 
-import {
-  MinimalEmoji,
-  useChannelStateContext,
-} from '../../context/ChannelStateContext';
+import { MinimalEmoji, useChannelStateContext } from '../../context/ChannelStateContext';
 import { useComponentContext } from '../../context/ComponentContext';
 
 import type { ReactionResponse } from 'stream-chat';
@@ -95,23 +92,10 @@
       reverse = false,
     } = props;
 
-    const { emojiConfig } = useChannelStateContext<
-      At,
-      Ch,
-      Co,
-      Ev,
-      Me,
-      Re,
-      Us
-    >();
+    const { emojiConfig } = useChannelStateContext<At, Ch, Co, Ev, Me, Re, Us>();
     const { Emoji } = useComponentContext<At, Ch, Co, Ev, Me, Re, Us>();
 
-<<<<<<< HEAD
-    const { defaultMinimalEmojis, emojiData: fullEmojiData, emojiSetDef } =
-=======
-    const { defaultMinimalEmojis, Emoji, emojiData: fullEmojiData, emojiSetDef } =
->>>>>>> 105d9d2f
-      emojiConfig || {};
+    const { defaultMinimalEmojis, emojiData: fullEmojiData, emojiSetDef } = emojiConfig || {};
 
     const emojiData = getStrippedEmojiData(fullEmojiData);
     const reactionOptions = reactionOptionsProp || defaultMinimalEmojis;
