--- conflicted
+++ resolved
@@ -12,11 +12,7 @@
 export type MMLProps = {
   /** MML source string */
   source: string;
-<<<<<<< HEAD
-  /** Handler function for MML actions */
-=======
   /** Submit handler for mml actions */
->>>>>>> 96d4aad1
   actionHandler?: ActionHandlerReturnType;
   /** Align MML components to left/right, defaults to right */
   align?: 'left' | 'right';
