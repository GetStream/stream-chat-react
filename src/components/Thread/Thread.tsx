--- conflicted
+++ resolved
@@ -8,18 +8,11 @@
   VirtualizedMessageList,
   VirtualizedMessageListProps,
 } from '../MessageList/VirtualizedMessageList';
-<<<<<<< HEAD
+import { ThreadHead as DefaultThreadHead } from '../Thread/ThreadHead';
 import { ThreadHeader as DefaultThreadHeader } from './ThreadHeader';
-import { ThreadStart as DefaultThreadStart } from './ThreadStart';
-
-import { MessageToSend, useChannelActionContext } from '../../context/ChannelActionContext';
-import { useChannelStateContext } from '../../context/ChannelStateContext';
-=======
-import { ThreadHead as DefaultThreadHead } from '../Thread/ThreadHead';
 
 import { useChannelActionContext } from '../../context/ChannelActionContext';
-import { StreamMessage, useChannelStateContext } from '../../context/ChannelStateContext';
->>>>>>> 4d820a99
+import { useChannelStateContext } from '../../context/ChannelStateContext';
 import { useChatContext } from '../../context/ChatContext';
 import { useComponentContext } from '../../context/ComponentContext';
 
@@ -70,53 +63,6 @@
   return <ThreadInner {...props} key={`thread-${thread.id}-${channel?.cid}`} />;
 };
 
-<<<<<<< HEAD
-=======
-export type ThreadHeaderProps<
-  StreamChatGenerics extends DefaultStreamChatGenerics = DefaultStreamChatGenerics
-> = {
-  closeThread: (event: React.BaseSyntheticEvent) => void;
-  thread: StreamMessage<StreamChatGenerics>;
-};
-
-const DefaultThreadHeader = <
-  StreamChatGenerics extends DefaultStreamChatGenerics = DefaultStreamChatGenerics
->(
-  props: ThreadHeaderProps<StreamChatGenerics>,
-) => {
-  const { closeThread, thread } = props;
-
-  const { t } = useTranslationContext('Thread');
-
-  const getReplyCount = () => {
-    if (!thread.reply_count) return '';
-    return t('replyCount', { count: thread.reply_count });
-  };
-
-  return (
-    <div className='str-chat__thread-header'>
-      <div className='str-chat__thread-header-details'>
-        <strong>{t<string>('Thread')}</strong>
-        <small>{getReplyCount()}</small>
-      </div>
-      <button
-        aria-label='Close thread'
-        className='str-chat__square-button'
-        data-testid='close-button'
-        onClick={(event) => closeThread(event)}
-      >
-        <svg height='10' width='10' xmlns='http://www.w3.org/2000/svg'>
-          <path
-            d='M9.916 1.027L8.973.084 5 4.058 1.027.084l-.943.943L4.058 5 .084 8.973l.943.943L5 5.942l3.973 3.974.943-.943L5.942 5z'
-            fillRule='evenodd'
-          />
-        </svg>
-      </button>
-    </div>
-  );
-};
-
->>>>>>> 4d820a99
 const ThreadInner = <
   StreamChatGenerics extends DefaultStreamChatGenerics = DefaultStreamChatGenerics,
   V extends CustomTrigger = CustomTrigger
@@ -170,7 +116,7 @@
 
   if (!thread) return null;
 
-  const threadClass = customClasses?.thread || 'str-chat__thread';
+  const threadClass = customClasses?.thread || 'str-chat__thread-container str-chat__thread';
   const head = (
     <ThreadHead
       key={thread.id}
@@ -181,11 +127,7 @@
   );
 
   return (
-    <div
-      className={`str-chat__thread-container ${threadClass} ${
-        fullWidth ? 'str-chat__thread--full' : ''
-      }`}
-    >
+    <div className={`${threadClass} ${fullWidth ? 'str-chat__thread--full' : ''}`}>
       <ThreadHeader closeThread={closeThread} thread={thread} />
       {virtualized && head}
       <ThreadMessageList
