import React, { useEffect } from 'react';
import { act, cleanup, render, screen, waitFor } from '@testing-library/react';
import '@testing-library/jest-dom';
import { toHaveNoViolations } from 'jest-axe';
import { axe } from '../../../../axe-helper';
expect.extend(toHaveNoViolations);

import {
  dispatchMessageNewEvent,
  dispatchMessageReadEvent,
  dispatchNotificationMarkUnread,
  generateChannel,
  generateMember,
  generateMessage,
  generateUser,
  getOrCreateChannelApi,
  getTestClientWithUser,
  initClientWithChannel,
  useMockedApis,
} from '../../../mock-builders';

import { Chat } from '../../Chat';
import { MessageList } from '../MessageList';
import { Channel } from '../../Channel';
import { ChatProvider, useChatContext, useMessageContext } from '../../../context';
import { EmptyStateIndicator as EmptyStateIndicatorMock } from '../../EmptyStateIndicator';
import { ScrollToBottomButton } from '../ScrollToBottomButton';
import { MessageListNotifications } from '../MessageListNotifications';

jest.mock('../../EmptyStateIndicator', () => ({
  EmptyStateIndicator: jest.fn(),
}));

let chatClient;
let channel;
const user1 = generateUser();
const user2 = generateUser();
const message1 = generateMessage({ text: 'message1', user: user1 });
const reply1 = generateMessage({ parent_id: message1.id, text: 'reply1', user: user1 });
const reply2 = generateMessage({ parent_id: message1.id, text: 'reply2', user: user2 });
const mockedChannelData = generateChannel({
  members: [generateMember({ user: user1 }), generateMember({ user: user2 })],
  messages: [message1],
});

const Avatar = () => <div data-testid='custom-avatar'>Avatar</div>;
const ChatContextOverrider = ({ children, contextOverrides }) => {
  const chatContext = useChatContext();
  return <ChatProvider value={{ ...chatContext, ...contextOverrides }}>{children}</ChatProvider>;
};

const renderComponent = ({ channelProps, chatClient, chatContext = {}, msgListProps }) =>
  render(
    <Chat client={chatClient}>
      <ChatContextOverrider contextOverrides={chatContext}>
        <Channel {...channelProps}>
          <MessageList {...msgListProps} />
        </Channel>
      </ChatContextOverrider>
    </Chat>,
  );

describe('MessageList', () => {
  beforeEach(async () => {
    chatClient = await getTestClientWithUser({ id: 'vishal' });
    useMockedApis(chatClient, [getOrCreateChannelApi(mockedChannelData)]);
    channel = chatClient.channel('messaging', mockedChannelData.id);
    await channel.watch();
  });

  afterEach(() => {
    cleanup();
    jest.clearAllMocks();
  });

  it('should add new message at bottom of the list', async () => {
    const { container, getByTestId, getByText } = renderComponent({
      channelProps: { channel },
      chatClient,
    });
    await waitFor(() => {
      expect(getByTestId('reverse-infinite-scroll')).toBeInTheDocument();
    });

    const newMessage = generateMessage({ user: user2 });
    act(() => dispatchMessageNewEvent(chatClient, newMessage, mockedChannelData.channel));

    await waitFor(() => {
      expect(getByText(newMessage.text)).toBeInTheDocument();
    });
    const results = await axe(container);
    expect(results).toHaveNoViolations();
  });

  it('should render the thread head if provided', async () => {
    const MsgListHead = (props) => <div>{props.message.text}</div>;

    await act(() => {
      renderComponent({
        channelProps: { channel },
        chatClient,
        msgListProps: {
          head: <MsgListHead key={'head'} message={message1} />,
          messages: [reply1, reply2],
          threadList: true,
        },
      });
    });

    await waitFor(() => {
      expect(screen.queryByText(message1.text)).toBeInTheDocument();
      expect(screen.queryByText(reply1.text)).toBeInTheDocument();
      expect(screen.queryByText(reply2.text)).toBeInTheDocument();
    });
  });

  it('should not render the thread head if not provided', async () => {
    await act(() => {
      renderComponent({
        channelProps: { channel },
        chatClient,
        msgListProps: { messages: [reply1, reply2], thread: message1, threadList: true },
      });
    });

    await waitFor(() => {
      expect(screen.queryByText(message1.text)).not.toBeInTheDocument();
      expect(screen.queryByText(reply1.text)).toBeInTheDocument();
      expect(screen.queryByText(reply2.text)).toBeInTheDocument();
    });
  });

  it('should render EmptyStateIndicator with corresponding list type in main message list', async () => {
    await act(() => {
      renderComponent({
        channelProps: { channel },
        chatClient,
        msgListProps: { messages: [] },
      });
    });

    await waitFor(() => {
      expect(EmptyStateIndicatorMock).toHaveBeenCalledWith(
        expect.objectContaining({ listType: 'message' }),
        expect.any(Object),
      );
    });
  });

  it('should not render EmptyStateIndicator with corresponding list type in thread', async () => {
    await act(() => {
      renderComponent({
        channelProps: { channel },
        chatClient,
        msgListProps: { messages: [], threadList: true },
      });
    });

    await waitFor(() => {
      expect(EmptyStateIndicatorMock).toHaveBeenCalledTimes(0);
    });
  });

  it('Message UI components should render `Avatar` when the custom prop is provided', async () => {
    let renderResult;
    await act(() => {
      renderResult = renderComponent({
        channelProps: {
          Avatar,
          channel,
        },
        chatClient,
      });
    });

    await waitFor(() => {
      expect(screen.getByTestId('reverse-infinite-scroll')).toBeInTheDocument();
      expect(screen.getByTestId('custom-avatar')).toBeInTheDocument();
    });
    const results = await axe(renderResult.container);
    expect(results).toHaveNoViolations();
  });

  it('should accept a custom group style function', async () => {
    const classNameSuffix = 'msg-list-test';
    let renderResult;
    await act(() => {
      renderResult = renderComponent({
        channelProps: {
          Avatar,
          channel,
        },
        chatClient,
        msgListProps: { groupStyles: () => classNameSuffix },
      });
    });

    await waitFor(() => {
      expect(screen.getByTestId('reverse-infinite-scroll')).toBeInTheDocument();
    });

    for (let i = 0; i < 3; i++) {
      const newMessage = generateMessage({ text: `text-${i}`, user: user2 });
      act(() => dispatchMessageNewEvent(chatClient, newMessage, mockedChannelData.channel));
    }

    await waitFor(() => {
      expect(screen.getAllByTestId(`str-chat__li str-chat__li--${classNameSuffix}`)).toHaveLength(
        4,
      ); // 1 for channel initial message + 3 just sent
    });
    const results = await axe(renderResult.container);
    expect(results).toHaveNoViolations();
  });

  it('should render DateSeparator by default', async () => {
    let container;
    await act(() => {
      const result = renderComponent({
        channelProps: { channel },
        chatClient,
      });
      container = result.container;
    });

    await waitFor(() => {
      expect(document.querySelector('.str-chat__date-separator')).toBeTruthy();
    });

    const results = await axe(container);
    expect(results).toHaveNoViolations();
  });

  it('should not render DateSeparator if disableDateSeparator is true', async () => {
    let container;
    await act(() => {
      const result = renderComponent({
        channelProps: { channel },
        chatClient,
        msgListProps: { disableDateSeparator: true },
      });
      container = result.container;
    });

    await waitFor(() => {
      expect(document.querySelector('.str-chat__date-separator')).toBeFalsy();
    });

    const results = await axe(container);
    expect(results).toHaveNoViolations();
  });

<<<<<<< HEAD
  describe('unread messages', () => {
    const messages = Array.from({ length: 5 }, generateMessage);
    const unread_messages = 2;
    const lastReadMessage = messages[unread_messages];
    const separatorText = `${unread_messages} unread messages`;
    const dispatchMarkUnreadForChannel = ({ channel, client, payload = {} }) => {
      dispatchNotificationMarkUnread({
        channel,
        client,
        payload: {
          first_unread_message_id: messages[unread_messages + 1].id,
          last_read: lastReadMessage.created_at,
          last_read_message_id: lastReadMessage.id,
          unread_messages,
          user: client.user,
          ...payload,
        },
      });
    };

    let invokeIntersectionCb;

    beforeEach(() => {
      class IntersectionObserverMock {
        constructor(cb) {
          invokeIntersectionCb = cb;
        }
        disconnect() {
          return null;
        }
        observe() {
          return null;
        }
      }
      // eslint-disable-next-line jest/prefer-spy-on
      window.IntersectionObserver = IntersectionObserverMock;
    });
    afterEach(jest.clearAllMocks);
    afterAll(jest.restoreAllMocks);

    it('should display unread messages separator when channel is marked unread and remove it when marked read', async () => {
      jest.useFakeTimers();

      const { channel, client } = await initClientWithChannel();

      await act(() => {
        renderComponent({
          channelProps: { channel },
          chatClient: client,
          msgListProps: { messages },
        });
      });

      expect(screen.queryByText(separatorText)).not.toBeInTheDocument();

      await act(() => {
        dispatchMarkUnreadForChannel({ channel, client });
      });
      expect(screen.getByText(separatorText)).toBeInTheDocument();

      jest.runAllTimers();
      await act(() => {
        dispatchMessageReadEvent(client, client.user, channel);
      });

      expect(screen.queryByText(separatorText)).not.toBeInTheDocument();
      jest.useRealTimers();
    });

    it('should display custom unread messages separator when channel is marked unread', async () => {
      const customUnreadMessagesSeparatorText = 'CustomUnreadMessagesSeparator';
      const UnreadMessagesSeparator = () => <div>{customUnreadMessagesSeparatorText}</div>;
      const { channel, client } = await initClientWithChannel();

      await act(() => {
        renderComponent({
          channelProps: { channel, UnreadMessagesSeparator },
          chatClient: client,
          msgListProps: { messages },
        });
      });

      expect(screen.queryByText(customUnreadMessagesSeparatorText)).not.toBeInTheDocument();

      await act(() => {
        dispatchMarkUnreadForChannel({ channel, client });
      });
      expect(screen.getByText(customUnreadMessagesSeparatorText)).toBeInTheDocument();
    });

    it('should not display custom unread messages separator when last read message is the newest channel message', async () => {
      const customUnreadMessagesSeparatorText = 'CustomUnreadMessagesSeparator';
      const UnreadMessagesSeparator = () => <div>{customUnreadMessagesSeparatorText}</div>;
      const { channel, client } = await initClientWithChannel();

      await act(() => {
        renderComponent({
          channelProps: { channel, UnreadMessagesSeparator },
          chatClient: client,
          msgListProps: { messages },
        });
      });

      expect(screen.queryByText(customUnreadMessagesSeparatorText)).not.toBeInTheDocument();

      await act(() => {
        const lastReadMessage = messages.slice(-1)[0];
        dispatchMarkUnreadForChannel({
          channel,
          client,
          payload: {
            last_read: lastReadMessage.created_at,
            last_read_message_id: lastReadMessage.id,
          },
        });
      });
      expect(screen.queryByText(customUnreadMessagesSeparatorText)).not.toBeInTheDocument();
    });

    describe('notification', () => {
      const chatContext = { themeVersion: '2' };
      const notificationText = `${unread_messages} unread`;
      const observerEntriesScrolledBelowSeparator = [
        { boundingClientRect: { top: 10 }, isIntersecting: false, rootBounds: { bottom: 11 } },
      ];

      const setupTest = async ({
        channelProps = {},
        dispatchMarkUnreadPayload = {},
        entries,
        msgListProps = {},
      }) => {
        const { channel, client } = await initClientWithChannel();

        await act(() => {
          renderComponent({
            channelProps: { channel, ...channelProps },
            chatClient: client,
            chatContext,
            msgListProps: { messages, ...msgListProps },
          });
        });

        await act(() => {
          dispatchMarkUnreadForChannel({ channel, client, payload: dispatchMarkUnreadPayload });
        });

        await act(() => {
          invokeIntersectionCb(entries);
        });
      };

      it('should not display unread messages notification when scrolled to unread messages separator', async () => {
        await setupTest({ entries: [{ isIntersecting: true }] });
        expect(screen.queryByText(notificationText)).not.toBeInTheDocument();
      });

      it("should not display unread messages notification when unread messages separator top edge is above container's bottom", async () => {
        await setupTest({
          entries: [
            { boundingClientRect: { top: 11 }, isIntersecting: false, rootBounds: { bottom: 10 } },
          ],
        });
        expect(screen.queryByText(notificationText)).not.toBeInTheDocument();
      });

      it("should display unread messages notification when unread messages separator top edge is below container's bottom", async () => {
        await setupTest({ entries: observerEntriesScrolledBelowSeparator });
        expect(screen.getByText(notificationText)).toBeInTheDocument();
      });

      it('should display custom unread messages notification', async () => {
        const customUnreadMessagesNotificationText = 'customUnreadMessagesNotificationText';
        const UnreadMessagesNotification = () => <div>{customUnreadMessagesNotificationText}</div>;
        await setupTest({
          channelProps: { UnreadMessagesNotification },
          entries: observerEntriesScrolledBelowSeparator,
        });

        expect(screen.getByText(customUnreadMessagesNotificationText)).toBeInTheDocument();
      });

      it('should not display unread messages notification when unread count is 0', async () => {
        await setupTest({
          dispatchMarkUnreadPayload: { unread_messages: 0 },
          entries: observerEntriesScrolledBelowSeparator,
        });
        expect(screen.queryByText(notificationText)).not.toBeInTheDocument();
      });

      it('should not display unread messages notification IntersectionObserver is undefined', async () => {
        window.IntersectionObserver = undefined;
        await setupTest({ entries: observerEntriesScrolledBelowSeparator });
        expect(screen.queryByText(notificationText)).not.toBeInTheDocument();
      });

      it('should not display unread messages notification in thread', async () => {
        await setupTest({
          entries: observerEntriesScrolledBelowSeparator,
          msgListProps: { threadList: true },
        });
        expect(screen.queryByText(notificationText)).not.toBeInTheDocument();
      });
    });

    describe('ScrollToBottomButton', () => {
      const BUTTON_TEST_ID = 'message-notification';
      const NEW_MESSAGE_COUNTER_TEST_ID = 'unread-message-notification-counter';
      const MockMessageListNotifications = (props) => (
        <MessageListNotifications {...props} isMessageListScrolledToBottom={false} />
      );

      it('reflects the channel unread state', async () => {
        const { channel, client } = await initClientWithChannel();

        await act(() => {
          renderComponent({
            channelProps: {
              channel,
              MessageListNotifications: MockMessageListNotifications,
              MessageNotification: ScrollToBottomButton,
            },
            chatClient: client,
            msgListProps: { messages },
          });
        });

        expect(screen.queryByTestId(BUTTON_TEST_ID)).toBeInTheDocument();
        expect(screen.queryByTestId(NEW_MESSAGE_COUNTER_TEST_ID)).not.toBeInTheDocument();

        await act(() => {
          dispatchMarkUnreadForChannel({ channel, client });
        });

        expect(screen.queryByTestId(NEW_MESSAGE_COUNTER_TEST_ID)).toHaveTextContent(
          unread_messages,
        );
      });

      it('does not reflect the channel unread state in a thread', async () => {
        const { channel, client } = await initClientWithChannel();

        await act(() => {
          renderComponent({
            channelProps: {
              channel,
              MessageListNotifications: MockMessageListNotifications,
              MessageNotification: ScrollToBottomButton,
            },
            chatClient: client,
            msgListProps: { messages, threadList: true },
          });
        });

        expect(screen.queryByTestId(BUTTON_TEST_ID)).toBeInTheDocument();
        expect(screen.queryByTestId(NEW_MESSAGE_COUNTER_TEST_ID)).not.toBeInTheDocument();

        await act(() => {
          dispatchMarkUnreadForChannel({ channel, client });
        });
        expect(screen.queryByTestId(NEW_MESSAGE_COUNTER_TEST_ID)).not.toBeInTheDocument();
      });
    });
  });

  describe('props forwarded to Message', () => {
    it.each([
      ['getMarkMessageUnreadErrorNotification'],
      ['getMarkMessageUnreadSuccessNotification'],
    ])('calls %s', async (funcName) => {
      const markUnreadSpy = jest.spyOn(channel, 'markUnread');
      if (funcName === 'getMarkMessageUnreadErrorNotification')
        markUnreadSpy.mockRejectedValueOnce();

      const message = generateMessage();
      const notificationFunc = jest.fn();
      const Message = () => {
        const { handleMarkUnread } = useMessageContext();
        useEffect(() => {
          const event = { preventDefault: () => null };
          handleMarkUnread(event);
        }, [handleMarkUnread]);
        return null;
      };

      await act(() => {
        renderComponent({
          channelProps: { channel },
          chatClient,
          msgListProps: { [funcName]: notificationFunc, Message, messages: [message] },
        });
      });

      expect(notificationFunc).toHaveBeenCalledWith(expect.objectContaining(message));
=======
  it('should render intro messages', async () => {
    const intro = generateMessage({ customType: 'message.intro' });
    const headerText = 'header is rendered';
    const Header = () => <div>{headerText}</div>;

    await act(() => {
      renderComponent({
        channelProps: { channel, HeaderComponent: Header },
        chatClient,
        msgListProps: {
          messages: [intro],
        },
      });
    });

    await waitFor(() => {
      expect(screen.queryByText(headerText)).toBeInTheDocument();
    });
  });

  it('should render system messages', async () => {
    const system = generateMessage({ text: 'system message is rendered', type: 'system' });

    await act(() => {
      renderComponent({
        channelProps: { channel },
        chatClient,
        msgListProps: {
          messages: [system],
        },
      });
    });

    await waitFor(() => {
      expect(screen.queryByText(system.text)).toBeInTheDocument();
    });
  });

  it('should use custom message list renderer if provided', async () => {
    const customRenderMessages = ({ messages }) =>
      messages.map((msg) => <li key={msg.id}>prefixed {msg.text}</li>);

    await act(() => {
      renderComponent({
        channelProps: { channel },
        chatClient,
        msgListProps: { renderMessages: customRenderMessages },
      });
    });

    await waitFor(() => {
      expect(screen.queryByText(`prefixed ${message1.text}`)).toBeInTheDocument();
>>>>>>> 0ebdbc62
    });
  });
});<|MERGE_RESOLUTION|>--- conflicted
+++ resolved
@@ -250,7 +250,61 @@
     expect(results).toHaveNoViolations();
   });
 
-<<<<<<< HEAD
+  it('should render intro messages', async () => {
+    const intro = generateMessage({ customType: 'message.intro' });
+    const headerText = 'header is rendered';
+    const Header = () => <div>{headerText}</div>;
+
+    await act(() => {
+      renderComponent({
+        channelProps: { channel, HeaderComponent: Header },
+        chatClient,
+        msgListProps: {
+          messages: [intro],
+        },
+      });
+    });
+
+    await waitFor(() => {
+      expect(screen.queryByText(headerText)).toBeInTheDocument();
+    });
+  });
+
+  it('should render system messages', async () => {
+    const system = generateMessage({ text: 'system message is rendered', type: 'system' });
+
+    await act(() => {
+      renderComponent({
+        channelProps: { channel },
+        chatClient,
+        msgListProps: {
+          messages: [system],
+        },
+      });
+    });
+
+    await waitFor(() => {
+      expect(screen.queryByText(system.text)).toBeInTheDocument();
+    });
+  });
+
+  it('should use custom message list renderer if provided', async () => {
+    const customRenderMessages = ({ messages }) =>
+      messages.map((msg) => <li key={msg.id}>prefixed {msg.text}</li>);
+
+    await act(() => {
+      renderComponent({
+        channelProps: { channel },
+        chatClient,
+        msgListProps: { renderMessages: customRenderMessages },
+      });
+    });
+
+    await waitFor(() => {
+      expect(screen.queryByText(`prefixed ${message1.text}`)).toBeInTheDocument();
+    });
+  });
+
   describe('unread messages', () => {
     const messages = Array.from({ length: 5 }, generateMessage);
     const unread_messages = 2;
@@ -545,60 +599,6 @@
       });
 
       expect(notificationFunc).toHaveBeenCalledWith(expect.objectContaining(message));
-=======
-  it('should render intro messages', async () => {
-    const intro = generateMessage({ customType: 'message.intro' });
-    const headerText = 'header is rendered';
-    const Header = () => <div>{headerText}</div>;
-
-    await act(() => {
-      renderComponent({
-        channelProps: { channel, HeaderComponent: Header },
-        chatClient,
-        msgListProps: {
-          messages: [intro],
-        },
-      });
-    });
-
-    await waitFor(() => {
-      expect(screen.queryByText(headerText)).toBeInTheDocument();
-    });
-  });
-
-  it('should render system messages', async () => {
-    const system = generateMessage({ text: 'system message is rendered', type: 'system' });
-
-    await act(() => {
-      renderComponent({
-        channelProps: { channel },
-        chatClient,
-        msgListProps: {
-          messages: [system],
-        },
-      });
-    });
-
-    await waitFor(() => {
-      expect(screen.queryByText(system.text)).toBeInTheDocument();
-    });
-  });
-
-  it('should use custom message list renderer if provided', async () => {
-    const customRenderMessages = ({ messages }) =>
-      messages.map((msg) => <li key={msg.id}>prefixed {msg.text}</li>);
-
-    await act(() => {
-      renderComponent({
-        channelProps: { channel },
-        chatClient,
-        msgListProps: { renderMessages: customRenderMessages },
-      });
-    });
-
-    await waitFor(() => {
-      expect(screen.queryByText(`prefixed ${message1.text}`)).toBeInTheDocument();
->>>>>>> 0ebdbc62
     });
   });
 });