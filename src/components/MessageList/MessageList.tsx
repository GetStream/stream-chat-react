--- conflicted
+++ resolved
@@ -111,7 +111,6 @@
   Me extends DefaultMessageType = DefaultMessageType,
   Re extends DefaultReactionType = DefaultReactionType,
   Us extends DefaultUserType<Us> = DefaultUserType
-<<<<<<< HEAD
 >(
   props: MessageListWithContextProps<At, Ch, Co, Ev, Me, Re, Us>,
 ) => {
@@ -130,201 +129,6 @@
     headerPosition,
     read,
   } = props;
-=======
-> extends PureComponent<
-  MessageListWithContextProps<At, Ch, Co, Ev, Me, Re, Us>,
-  {
-    newMessagesNotification: boolean;
-    messageListRect?: DOMRect;
-  }
-> {
-  static defaultProps = {
-    messages: [],
-    scrolledUpThreshold: 200,
-    threadList: false,
-  };
-
-  bottomRef: RefObject<HTMLDivElement>;
-  messageList: RefObject<HTMLDivElement>;
-  closeToTop: boolean | undefined;
-  scrollOffset: number | undefined;
-
-  constructor(props: MessageListWithContextProps<At, Ch, Co, Ev, Me, Re, Us>) {
-    super(props);
-
-    this.state = {
-      newMessagesNotification: false,
-    };
-
-    this.bottomRef = React.createRef();
-    this.messageList = React.createRef();
-  }
-
-  componentDidMount() {
-    // start at the bottom
-    this.scrollToBottom();
-    const messageListRect = this.messageList.current?.getBoundingClientRect();
-
-    this.setState({
-      messageListRect,
-    });
-  }
-
-  getSnapshotBeforeUpdate(prevProps: MessageListWithContextProps<At, Ch, Co, Ev, Me, Re, Us>) {
-    if (this.props.threadList) {
-      return null;
-    }
-    // Are we adding new items to the list?
-    // Capture the scroll position so we can adjust scroll later.
-
-    if ((prevProps.messages?.length || 0) < (this.props.messages?.length || 0)) {
-      const list = this.messageList.current;
-      if (list) {
-        return {
-          offsetBottom: list.scrollHeight - list.scrollTop,
-          offsetTop: list.scrollTop,
-        };
-      } else {
-        return null;
-      }
-    }
-    return null;
-  }
-
-  componentDidUpdate(
-    prevProps: MessageListWithContextProps<At, Ch, Co, Ev, Me, Re, Us>,
-    _: unknown,
-    snapshot: Snapshot,
-  ) {
-    // If we have a snapshot value, we've just added new items.
-    // Adjust scroll so these new items don't push the old ones out of view.
-    // (snapshot here is the value returned from getSnapshotBeforeUpdate)
-    const userScrolledUp = this.userScrolledUp();
-    const currentLastMessage = this.props.messages?.[this.props.messages?.length - 1];
-    const previousLastMessage = prevProps.messages?.[prevProps.messages?.length - 1];
-    if (!previousLastMessage || !currentLastMessage) {
-      return;
-    }
-
-    const hasNewMessage = currentLastMessage.id !== previousLastMessage.id;
-    const lastHasNewReaction =
-      currentLastMessage.latest_reactions?.length !== previousLastMessage.latest_reactions?.length;
-    const lastHasNewReply = currentLastMessage.reply_count !== previousLastMessage.reply_count;
-    const isOwner = currentLastMessage?.user?.id === this.props.client.userID;
-
-    const list = this.messageList.current;
-
-    // always scroll down when it's your own message that you added...
-    const scrollToBottom =
-      (hasNewMessage || lastHasNewReaction || lastHasNewReply) && (isOwner || !userScrolledUp);
-
-    if (scrollToBottom) {
-      this.scrollToBottom();
-
-      // remove the scroll notification if we already scrolled down...
-      if (this.state.newMessagesNotification) this.setState({ newMessagesNotification: false });
-
-      return;
-    }
-
-    if (snapshot !== null) {
-      // Maintain the offsetTop of scroll so that content in viewport doesn't move.
-      // This is for the case where user has scroll up significantly and a new message arrives from someone.
-      if (hasNewMessage) {
-        if (this.messageList.current) {
-          this.scrollToTarget(snapshot.offsetTop, this.messageList.current);
-        }
-      } else {
-        // Maintain the bottomOffset of scroll.
-        // This is for the case of pagination, when more messages get loaded.
-        if (this.messageList.current) {
-          this.scrollToTarget(
-            (list?.scrollHeight || 0) - snapshot.offsetBottom,
-            this.messageList.current,
-          );
-        }
-      }
-    }
-
-    // Check the scroll position... if you're scrolled up show a little notification
-    if (hasNewMessage && !this.state.newMessagesNotification) {
-      this.setState({ newMessagesNotification: true });
-    }
-  }
-
-  scrollToBottom = () => {
-    this._scrollToRef(this.bottomRef, this.messageList);
-  };
-
-  _scrollToRef = (el: RefObject<HTMLElement>, parent: RefObject<HTMLElement>) => {
-    const scrollDown = () => {
-      if (el && el.current && parent && parent.current) {
-        this.scrollToTarget(el.current, parent.current);
-      }
-    };
-
-    scrollDown();
-    // scroll down after images load again
-    setTimeout(scrollDown, 200);
-  };
-
-  /**
-   * target - target to scroll to (DOM element, scrollTop Number, 'top', or 'bottom'
-   * containerEl - DOM element for the container with scrollbars
-   * source: https://stackoverflow.com/a/48429314
-   */
-  scrollToTarget = (target: HTMLElement | number | 'top' | 'bottom', containerEl: HTMLElement) => {
-    let scrollTop: number | undefined;
-
-    if (target instanceof HTMLElement) {
-      scrollTop = target.offsetTop;
-    } else if (typeof target === 'number') {
-      scrollTop = target;
-    } else if (target === 'top') {
-      scrollTop = 0;
-    } else if (target === 'bottom') {
-      scrollTop = containerEl.scrollHeight - containerEl.offsetHeight;
-    }
-
-    if (scrollTop !== undefined) {
-      containerEl.scrollTop = scrollTop;
-    }
-  };
-
-  goToNewMessages = () => {
-    this.scrollToBottom();
-    this.setState({ newMessagesNotification: false });
-  };
-
-  userScrolledUp = () =>
-    (this.scrollOffset || 0) > ((this.props.scrolledUpThreshold as unknown) as number);
-
-  listenToScroll = (offset: number, reverseOffset: number, threshold: number) => {
-    this.scrollOffset = offset;
-    this.closeToTop = reverseOffset < threshold;
-    if (this.state.newMessagesNotification && !this.userScrolledUp()) {
-      this.setState({ newMessagesNotification: false });
-    }
-  };
-
-  onMessageLoadCaptured = () => {
-    // A load event (emitted by e.g. an <img>) was captured on a message.
-    // In some cases, the loaded asset is larger than the placeholder, which means we have to scroll down.
-    if (!this.userScrolledUp() && !this.closeToTop) {
-      this.scrollToBottom();
-    }
-  };
-
-  loadMore = () => {
-    if (this.props.loadMore) {
-      if (this.props.messageLimit) {
-        this.props.loadMore(this.props.messageLimit);
-      } else {
-        this.props.loadMore(100);
-      }
-    }
-  };
->>>>>>> b19e99d7
 
   const {
     EmptyStateIndicator = DefaultEmptyStateIndicator,
