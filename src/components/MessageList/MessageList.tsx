import clsx from 'clsx';
import React from 'react';

import {
  useEnrichedMessages,
  useMessageListElements,
  useScrollLocationLogic,
  useUnreadMessagesNotification,
} from './hooks/MessageList';
import { useMarkRead } from './hooks/useMarkRead';

import { MessageNotification as DefaultMessageNotification } from './MessageNotification';
import { MessageListNotifications as DefaultMessageListNotifications } from './MessageListNotifications';
import { UnreadMessagesNotification as DefaultUnreadMessagesNotification } from './UnreadMessagesNotification';

import {
  ChannelActionContextValue,
  useChannelActionContext,
} from '../../context/ChannelActionContext';
import {
  ChannelStateContextValue,
  useChannelStateContext,
} from '../../context/ChannelStateContext';
import { DialogsManagerProvider } from '../../context';
import { useChatContext } from '../../context/ChatContext';
import { useComponentContext } from '../../context/ComponentContext';
import { MessageListContextProvider } from '../../context/MessageListContext';
import { EmptyStateIndicator as DefaultEmptyStateIndicator } from '../EmptyStateIndicator';
import { InfiniteScroll, InfiniteScrollProps } from '../InfiniteScrollPaginator/InfiniteScroll';
import { LoadingIndicator as DefaultLoadingIndicator } from '../Loading';
import { defaultPinPermissions, MESSAGE_ACTIONS } from '../Message/utils';
import { TypingIndicator as DefaultTypingIndicator } from '../TypingIndicator';
import { MessageListMainPanel } from './MessageListMainPanel';

import { defaultRenderMessages, MessageRenderer } from './renderMessages';

import type { GroupStyle, ProcessMessagesParams } from './utils';
import type { MessageProps } from '../Message/types';

import type { StreamMessage } from '../../context/ChannelStateContext';

import type { DefaultStreamChatGenerics } from '../../types/types';
import {
  DEFAULT_LOAD_PAGE_SCROLL_THRESHOLD,
  DEFAULT_NEXT_CHANNEL_PAGE_SIZE,
} from '../../constants/limits';

type MessageListWithContextProps<
  StreamChatGenerics extends DefaultStreamChatGenerics = DefaultStreamChatGenerics
> = Omit<ChannelStateContextValue<StreamChatGenerics>, 'members' | 'mutes' | 'watchers'> &
  MessageListProps<StreamChatGenerics>;

const MessageListWithContext = <
  StreamChatGenerics extends DefaultStreamChatGenerics = DefaultStreamChatGenerics
>(
  props: MessageListWithContextProps<StreamChatGenerics>,
) => {
  const {
    channel,
    channelUnreadUiState,
    disableDateSeparator = false,
    groupStyles,
    hideDeletedMessages = false,
    hideNewMessageSeparator = false,
    internalInfiniteScrollProps: {
      threshold: loadMoreScrollThreshold = DEFAULT_LOAD_PAGE_SCROLL_THRESHOLD,
      ...restInternalInfiniteScrollProps
    } = {},
    maxTimeBetweenGroupedMessages,
    messageActions = Object.keys(MESSAGE_ACTIONS),
    messages = [],
    notifications,
    noGroupByUser = false,
    pinPermissions = defaultPinPermissions, // @deprecated in favor of `channelCapabilities` - TODO: remove in next major release
    returnAllReadData = false,
    threadList = false,
    unsafeHTML = false,
    headerPosition,
    read,
    renderMessages = defaultRenderMessages,
    reviewProcessedMessage,
    messageLimit = DEFAULT_NEXT_CHANNEL_PAGE_SIZE,
    loadMore: loadMoreCallback,
    loadMoreNewer: loadMoreNewerCallback,
    hasMoreNewer = false,
    reactionDetailsSort,
    showUnreadNotificationAlways,
    sortReactionDetails,
    sortReactions,
    suppressAutoscroll,
    highlightedMessageId,
    jumpToLatestMessage = () => Promise.resolve(),
  } = props;

  const [listElement, setListElement] = React.useState<HTMLDivElement | null>(null);
  const [ulElement, setUlElement] = React.useState<HTMLUListElement | null>(null);

  const { customClasses } = useChatContext<StreamChatGenerics>('MessageList');

  const {
    EmptyStateIndicator = DefaultEmptyStateIndicator,
    LoadingIndicator = DefaultLoadingIndicator,
    MessageListNotifications = DefaultMessageListNotifications,
    MessageNotification = DefaultMessageNotification,
    TypingIndicator = DefaultTypingIndicator,
    UnreadMessagesNotification = DefaultUnreadMessagesNotification,
  } = useComponentContext<StreamChatGenerics>('MessageList');

  const {
    hasNewMessages,
    isMessageListScrolledToBottom,
    onScroll,
    scrollToBottom,
    wrapperRect,
  } = useScrollLocationLogic({
    hasMoreNewer,
    listElement,
    loadMoreScrollThreshold,
    messages,
    scrolledUpThreshold: props.scrolledUpThreshold,
    suppressAutoscroll,
  });

  const { show: showUnreadMessagesNotification } = useUnreadMessagesNotification({
    isMessageListScrolledToBottom,
    showAlways: !!showUnreadNotificationAlways,
    unreadCount: channelUnreadUiState?.unread_messages,
  });

  useMarkRead({
    isMessageListScrolledToBottom,
    messageListIsThread: threadList,
    unreadCount: channelUnreadUiState?.unread_messages ?? 0,
    wasMarkedUnread: !!channelUnreadUiState?.first_unread_message_id,
  });

  const { messageGroupStyles, messages: enrichedMessages } = useEnrichedMessages({
    channel,
    disableDateSeparator,
    groupStyles,
    headerPosition,
    hideDeletedMessages,
    hideNewMessageSeparator,
    maxTimeBetweenGroupedMessages,
    messages,
    noGroupByUser,
    reviewProcessedMessage,
  });

  const elements = useMessageListElements({
    channelUnreadUiState,
    enrichedMessages,
    internalMessageProps: {
      additionalMessageInputProps: props.additionalMessageInputProps,
      closeReactionSelectorOnClick: props.closeReactionSelectorOnClick,
      customMessageActions: props.customMessageActions,
      disableQuotedMessages: props.disableQuotedMessages,
      formatDate: props.formatDate,
      getDeleteMessageErrorNotification: props.getDeleteMessageErrorNotification,
      getFlagMessageErrorNotification: props.getFlagMessageErrorNotification,
      getFlagMessageSuccessNotification: props.getFlagMessageSuccessNotification,
      getMarkMessageUnreadErrorNotification: props.getMarkMessageUnreadErrorNotification,
      getMarkMessageUnreadSuccessNotification: props.getMarkMessageUnreadSuccessNotification,
      getMuteUserErrorNotification: props.getMuteUserErrorNotification,
      getMuteUserSuccessNotification: props.getMuteUserSuccessNotification,
      getPinMessageErrorNotification: props.getPinMessageErrorNotification,
      Message: props.Message,
      messageActions,
      messageListRect: wrapperRect,
      onlySenderCanEdit: props.onlySenderCanEdit,
      onMentionsClick: props.onMentionsClick,
      onMentionsHover: props.onMentionsHover,
      onUserClick: props.onUserClick,
      onUserHover: props.onUserHover,
      openThread: props.openThread,
      pinPermissions,
      reactionDetailsSort,
      renderText: props.renderText,
      retrySendMessage: props.retrySendMessage,
      sortReactionDetails,
      sortReactions,
      unsafeHTML,
    },
    messageGroupStyles,
    read,
    renderMessages,
    returnAllReadData,
    threadList,
  });

  const messageListClass = customClasses?.messageList || 'str-chat__list';

  const loadMore = React.useCallback(() => {
    if (loadMoreCallback) {
      loadMoreCallback(messageLimit);
    }
  }, [loadMoreCallback, messageLimit]);

  const loadMoreNewer = React.useCallback(() => {
    if (loadMoreNewerCallback) {
      loadMoreNewerCallback(messageLimit);
    }
  }, [loadMoreNewerCallback, messageLimit]);

  const scrollToBottomFromNotification = React.useCallback(async () => {
    if (hasMoreNewer) {
      await jumpToLatestMessage();
    } else {
      scrollToBottom();
    }
    // eslint-disable-next-line react-hooks/exhaustive-deps
  }, [scrollToBottom, hasMoreNewer]);

  React.useLayoutEffect(() => {
    if (highlightedMessageId) {
      const element = ulElement?.querySelector(`[data-message-id='${highlightedMessageId}']`);
      element?.scrollIntoView({ block: 'center' });
    }
    // eslint-disable-next-line react-hooks/exhaustive-deps
  }, [highlightedMessageId]);

  const showEmptyStateIndicator = elements.length === 0 && !threadList;

  return (
    <MessageListContextProvider value={{ listElement, scrollToBottom }}>
      <MessageListMainPanel>
<<<<<<< HEAD
        {!threadList && showUnreadMessagesNotification && (
          <UnreadMessagesNotification unreadCount={channelUnreadUiState?.unread_messages} />
        )}
        <div
          className={clsx(messageListClass, customClasses?.threadList)}
          onScroll={onScroll}
          ref={setListElement}
          tabIndex={0}
        >
          {showEmptyStateIndicator ? (
            <EmptyStateIndicator listType={threadList ? 'thread' : 'message'} />
          ) : (
            <InfiniteScroll
              className='str-chat__message-list-scroll'
              data-testid='reverse-infinite-scroll'
              hasNextPage={props.hasMoreNewer}
              hasPreviousPage={props.hasMore}
              head={props.head}
              isLoading={props.loadingMore}
              loader={
                <div className='str-chat__list__loading' key='loading-indicator'>
                  {props.loadingMore && <LoadingIndicator size={20} />}
                </div>
              }
              loadNextPage={loadMoreNewer}
              loadPreviousPage={loadMore}
              threshold={loadMoreScrollThreshold}
              {...restInternalInfiniteScrollProps}
            >
              <ul className='str-chat__ul' ref={setUlElement}>
                {elements}
              </ul>
              <TypingIndicator threadList={threadList} />

              <div key='bottom' />
            </InfiniteScroll>
=======
        <DialogsManagerProvider id='message-list-dialogs-manager'>
          {!threadList && showUnreadMessagesNotification && (
            <UnreadMessagesNotification unreadCount={channelUnreadUiState?.unread_messages} />
>>>>>>> 9d1ee9d0
          )}
          <div
            className={`${messageListClass} ${threadListClass}`}
            onScroll={onScroll}
            ref={setListElement}
            tabIndex={0}
          >
            {showEmptyStateIndicator ? (
              <EmptyStateIndicator
                key={'empty-state-indicator'}
                listType={threadList ? 'thread' : 'message'}
              />
            ) : (
              <InfiniteScroll
                className='str-chat__reverse-infinite-scroll  str-chat__message-list-scroll'
                data-testid='reverse-infinite-scroll'
                hasNextPage={props.hasMoreNewer}
                hasPreviousPage={props.hasMore}
                head={props.head}
                isLoading={props.loadingMore}
                loader={
                  <div className='str-chat__list__loading' key='loading-indicator'>
                    {props.loadingMore && <LoadingIndicator size={20} />}
                  </div>
                }
                loadNextPage={loadMoreNewer}
                loadPreviousPage={loadMore}
                threshold={loadMoreScrollThreshold}
                {...restInternalInfiniteScrollProps}
              >
                <ul className='str-chat__ul' ref={setUlElement}>
                  {elements}
                </ul>
                <TypingIndicator threadList={threadList} />

                <div key='bottom' />
              </InfiniteScroll>
            )}
          </div>
        </DialogsManagerProvider>
      </MessageListMainPanel>
      <MessageListNotifications
        hasNewMessages={hasNewMessages}
        isMessageListScrolledToBottom={isMessageListScrolledToBottom}
        isNotAtLatestMessageSet={hasMoreNewer}
        MessageNotification={MessageNotification}
        notifications={notifications}
        scrollToBottom={scrollToBottomFromNotification}
        threadList={threadList}
        unreadCount={threadList ? undefined : channelUnreadUiState?.unread_messages}
      />
    </MessageListContextProvider>
  );
};

type PropsDrilledToMessage =
  | 'additionalMessageInputProps'
  | 'closeReactionSelectorOnClick'
  | 'customMessageActions'
  | 'disableQuotedMessages'
  | 'formatDate'
  | 'getDeleteMessageErrorNotification'
  | 'getFlagMessageErrorNotification'
  | 'getFlagMessageSuccessNotification'
  | 'getMarkMessageUnreadErrorNotification'
  | 'getMarkMessageUnreadSuccessNotification'
  | 'getMuteUserErrorNotification'
  | 'getMuteUserSuccessNotification'
  | 'getPinMessageErrorNotification'
  | 'Message'
  | 'messageActions'
  | 'onlySenderCanEdit'
  | 'onMentionsClick'
  | 'onMentionsHover'
  | 'onUserClick'
  | 'onUserHover'
  | 'openThread'
  | 'pinPermissions' // @deprecated in favor of `channelCapabilities` - TODO: remove in next major release
  | 'reactionDetailsSort'
  | 'renderText'
  | 'retrySendMessage'
  | 'sortReactions'
  | 'sortReactionDetails'
  | 'unsafeHTML';

export type MessageListProps<
  StreamChatGenerics extends DefaultStreamChatGenerics = DefaultStreamChatGenerics
> = Partial<Pick<MessageProps<StreamChatGenerics>, PropsDrilledToMessage>> & {
  /** Disables the injection of date separator components in MessageList, defaults to `false` */
  disableDateSeparator?: boolean;
  /** Callback function to set group styles for each message */
  groupStyles?: (
    message: StreamMessage<StreamChatGenerics>,
    previousMessage: StreamMessage<StreamChatGenerics>,
    nextMessage: StreamMessage<StreamChatGenerics>,
    noGroupByUser: boolean,
    maxTimeBetweenGroupedMessages?: number,
  ) => GroupStyle;
  /** Whether the list has more items to load */
  hasMore?: boolean;
  /** Element to be rendered at the top of the thread message list. By default, these are the Message and ThreadStart components */
  head?: React.ReactElement;
  /** Position to render HeaderComponent */
  headerPosition?: number;
  /** Hides the MessageDeleted components from the list, defaults to `false` */
  hideDeletedMessages?: boolean;
  /** Hides the DateSeparator component when new messages are received in a channel that's watched but not active, defaults to false */
  hideNewMessageSeparator?: boolean;
  /** Overrides the default props passed to [InfiniteScroll](https://github.com/GetStream/stream-chat-react/blob/master/src/components/InfiniteScrollPaginator/InfiniteScroll.tsx) */
  internalInfiniteScrollProps?: Partial<InfiniteScrollProps>;
  /** Function called when latest messages should be loaded, after the list has jumped at an earlier message set */
  jumpToLatestMessage?: () => Promise<void>;
  /** Whether or not the list is currently loading more items */
  loadingMore?: boolean;
  /** Whether or not the list is currently loading newer items */
  loadingMoreNewer?: boolean;
  /** Function called when more messages are to be loaded, defaults to function stored in [ChannelActionContext](https://getstream.io/chat/docs/sdk/react/contexts/channel_action_context/) */
  loadMore?: ChannelActionContextValue['loadMore'] | (() => Promise<void>);
  /** Function called when newer messages are to be loaded, defaults to function stored in [ChannelActionContext](https://getstream.io/chat/docs/sdk/react/contexts/channel_action_context/) */
  loadMoreNewer?: ChannelActionContextValue['loadMoreNewer'] | (() => Promise<void>);
  /** Maximum time in milliseconds that should occur between messages to still consider them grouped together */
  maxTimeBetweenGroupedMessages?: number;
  /** The limit to use when paginating messages */
  messageLimit?: number;
  /** The messages to render in the list, defaults to messages stored in [ChannelStateContext](https://getstream.io/chat/docs/sdk/react/contexts/channel_state_context/) */
  messages?: StreamMessage<StreamChatGenerics>[];
  /** If true, turns off message UI grouping by user */
  noGroupByUser?: boolean;
  /** Overrides the way MessageList renders messages */
  renderMessages?: MessageRenderer<StreamChatGenerics>;
  /** If true, `readBy` data supplied to the `Message` components will include all user read states per sent message */
  returnAllReadData?: boolean;
  /**
   * Allows to review changes introduced to messages array on per message basis (e.g. date separator injection before a message).
   * The array returned from the function is appended to the array of messages that are later rendered into React elements in the `MessageList`.
   */
  reviewProcessedMessage?: ProcessMessagesParams<StreamChatGenerics>['reviewProcessedMessage'];
  /**
   * The pixel threshold under which the message list is considered to be so near to the bottom,
   * so that if a new message is delivered, the list will be scrolled to the absolute bottom.
   * Defaults to 200px
   */
  scrolledUpThreshold?: number;
  /**
   * The floating notification informing about unread messages will be shown when the
   * UnreadMessagesSeparator is not visible. The default is false, that means the notification
   * is shown only when viewing unread messages.
   */
  showUnreadNotificationAlways?: boolean;
  /** If true, indicates the message list is a thread  */
  threadList?: boolean; // todo: refactor needed - message list should have a state in which among others it would be optionally flagged as thread
};

/**
 * The MessageList component renders a list of Messages.
 * It is a consumer of the following contexts:
 * - [ChannelStateContext](https://getstream.io/chat/docs/sdk/react/contexts/channel_state_context/)
 * - [ChannelActionContext](https://getstream.io/chat/docs/sdk/react/contexts/channel_action_context/)
 * - [ComponentContext](https://getstream.io/chat/docs/sdk/react/contexts/component_context/)
 * - [TypingContext](https://getstream.io/chat/docs/sdk/react/contexts/typing_context/)
 */
export const MessageList = <
  StreamChatGenerics extends DefaultStreamChatGenerics = DefaultStreamChatGenerics
>(
  props: MessageListProps<StreamChatGenerics>,
) => {
  const {
    jumpToLatestMessage,
    loadMore,
    loadMoreNewer,
  } = useChannelActionContext<StreamChatGenerics>('MessageList');

  const {
    members: membersPropToNotPass, // eslint-disable-line @typescript-eslint/no-unused-vars
    mutes: mutesPropToNotPass, // eslint-disable-line @typescript-eslint/no-unused-vars
    watchers: watchersPropToNotPass, // eslint-disable-line @typescript-eslint/no-unused-vars
    ...restChannelStateContext
  } = useChannelStateContext<StreamChatGenerics>('MessageList');

  return (
    <MessageListWithContext<StreamChatGenerics>
      jumpToLatestMessage={jumpToLatestMessage}
      loadMore={loadMore}
      loadMoreNewer={loadMoreNewer}
      {...restChannelStateContext}
      {...props}
    />
  );
};<|MERGE_RESOLUTION|>--- conflicted
+++ resolved
@@ -224,63 +224,21 @@
   return (
     <MessageListContextProvider value={{ listElement, scrollToBottom }}>
       <MessageListMainPanel>
-<<<<<<< HEAD
-        {!threadList && showUnreadMessagesNotification && (
-          <UnreadMessagesNotification unreadCount={channelUnreadUiState?.unread_messages} />
-        )}
-        <div
-          className={clsx(messageListClass, customClasses?.threadList)}
-          onScroll={onScroll}
-          ref={setListElement}
-          tabIndex={0}
-        >
-          {showEmptyStateIndicator ? (
-            <EmptyStateIndicator listType={threadList ? 'thread' : 'message'} />
-          ) : (
-            <InfiniteScroll
-              className='str-chat__message-list-scroll'
-              data-testid='reverse-infinite-scroll'
-              hasNextPage={props.hasMoreNewer}
-              hasPreviousPage={props.hasMore}
-              head={props.head}
-              isLoading={props.loadingMore}
-              loader={
-                <div className='str-chat__list__loading' key='loading-indicator'>
-                  {props.loadingMore && <LoadingIndicator size={20} />}
-                </div>
-              }
-              loadNextPage={loadMoreNewer}
-              loadPreviousPage={loadMore}
-              threshold={loadMoreScrollThreshold}
-              {...restInternalInfiniteScrollProps}
-            >
-              <ul className='str-chat__ul' ref={setUlElement}>
-                {elements}
-              </ul>
-              <TypingIndicator threadList={threadList} />
-
-              <div key='bottom' />
-            </InfiniteScroll>
-=======
         <DialogsManagerProvider id='message-list-dialogs-manager'>
           {!threadList && showUnreadMessagesNotification && (
             <UnreadMessagesNotification unreadCount={channelUnreadUiState?.unread_messages} />
->>>>>>> 9d1ee9d0
           )}
           <div
-            className={`${messageListClass} ${threadListClass}`}
+            className={clsx(messageListClass, customClasses?.threadList)}
             onScroll={onScroll}
             ref={setListElement}
             tabIndex={0}
           >
             {showEmptyStateIndicator ? (
-              <EmptyStateIndicator
-                key={'empty-state-indicator'}
-                listType={threadList ? 'thread' : 'message'}
-              />
+              <EmptyStateIndicator listType={threadList ? 'thread' : 'message'} />
             ) : (
               <InfiniteScroll
-                className='str-chat__reverse-infinite-scroll  str-chat__message-list-scroll'
+                className='str-chat__message-list-scroll'
                 data-testid='reverse-infinite-scroll'
                 hasNextPage={props.hasMoreNewer}
                 hasPreviousPage={props.hasMore}
