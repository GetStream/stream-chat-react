--- conflicted
+++ resolved
@@ -115,18 +115,6 @@
     if (typeof messages === 'undefined') {
       return [];
     }
-<<<<<<< HEAD
-    return disableDateSeparator && hideDeletedMessages && hideNewMessageSeparator
-      ? messages
-      : insertDates(
-          messages,
-          lastRead,
-          client.userID,
-          hideDeletedMessages,
-          disableDateSeparator,
-          hideNewMessageSeparator,
-        );
-=======
 
     if (disableDateSeparator && !hideDeletedMessages && hideNewMessageSeparator) {
       return messages;
@@ -135,12 +123,11 @@
     return processMessages(
       messages,
       lastRead,
-      userID,
+      client.userID,
       hideDeletedMessages,
       disableDateSeparator,
       hideNewMessageSeparator,
     );
->>>>>>> d8624d02
   }, [
     disableDateSeparator,
     hideDeletedMessages,
