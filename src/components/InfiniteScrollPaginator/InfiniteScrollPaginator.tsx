--- conflicted
+++ resolved
@@ -14,16 +14,12 @@
 };
 
 export type InfiniteScrollPaginatorProps = React.ComponentProps<'div'> & {
-<<<<<<< HEAD
-  listenToScroll?: (distanceFromBottom: number, distanceFromTop: number, threshold: number) => void;
-  loadNextDebounceMs?: number;
-=======
   listenToScroll?: (
     distanceFromBottom: number,
     distanceFromTop: number,
     threshold: number,
   ) => void;
->>>>>>> e81fc695
+  loadNextDebounceMs?: number;
   loadNextOnScrollToBottom?: () => void;
   loadNextOnScrollToTop?: () => void;
   /** Offset from when to start the loadNextPage call */
