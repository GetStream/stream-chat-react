--- conflicted
+++ resolved
@@ -122,21 +122,6 @@
 
   describe('Rendering loader', () => {
     const getRenderResult = () =>
-<<<<<<< HEAD
-      renderer
-        .create(
-          <InfiniteScroll
-            isLoading
-            loader={<div key='loader'>loader</div>}
-            loadPreviousPage={loadPreviousPage}
-          >
-            Content
-          </InfiniteScroll>,
-        )
-        .toJSON();
-    it('should render the loader in the right place if queryInProgress is true', () => {
-      expect(getRenderResult()).toMatchInlineSnapshot(`
-=======
       render(
         <InfiniteScroll
           isLoading
@@ -146,10 +131,9 @@
           Content
         </InfiniteScroll>,
       );
-    it('should render the loader in the right place if isLoading is true', () => {
+    it('should render the loader in the right place if queryInProgress is true', () => {
       const { container } = getRenderResult();
       expect(container).toMatchInlineSnapshot(`
->>>>>>> e81fc695
         <div>
           <div>
             <div>
