--- conflicted
+++ resolved
@@ -46,15 +46,9 @@
   /** Custom UI component to display all of the search results, defaults to accepts same props as: [DefaultDropdownContainer](https://github.com/GetStream/stream-chat-react/blob/master/src/components/ChannelSearch/SearchResults.tsx)  */
   DropdownContainer?: React.ComponentType<DropdownContainerProps<StreamChatGenerics>>;
   /** Custom handler function to run on search result item selection */
-<<<<<<< HEAD
-  onSelectResult?: (
-    result: ChannelOrUserResponse<At, Ch, Co, Ev, Me, Re, Us>,
-  ) => Promise<void> | void;
+  onSelectResult?: (result: ChannelOrUserResponse<StreamChatGenerics>) => Promise<void> | void;
   /** Custom placeholder text to be displayed in the search input */
   placeholder?: string;
-=======
-  onSelectResult?: (result: ChannelOrUserResponse<StreamChatGenerics>) => Promise<void> | void;
->>>>>>> 0651fe69
   /** Display search results as an absolutely positioned popup, defaults to false and shows inline */
   popupResults?: boolean;
   /** Custom UI component to display empty search results */
