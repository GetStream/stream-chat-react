import React, { useCallback, useEffect, useRef, useState } from 'react';

import { ChannelOrUserResponse, isChannel } from './utils';

import { Avatar } from '../Avatar/Avatar';
import { useBreakpoint } from '../Message/hooks/useBreakpoint';

import { useTranslationContext } from '../../context/TranslationContext';

import type {
  DefaultAttachmentType,
  DefaultChannelType,
  DefaultCommandType,
  DefaultEventType,
  DefaultMessageType,
  DefaultReactionType,
  DefaultUserType,
} from '../../types/types';

export type DropdownContainerProps<
  At extends DefaultAttachmentType = DefaultAttachmentType,
  Ch extends DefaultChannelType = DefaultChannelType,
  Co extends DefaultCommandType = DefaultCommandType,
  Ev extends DefaultEventType = DefaultEventType,
  Me extends DefaultMessageType = DefaultMessageType,
  Re extends DefaultReactionType = DefaultReactionType,
  Us extends DefaultUserType<Us> = DefaultUserType
> = {
  results: ChannelOrUserResponse<At, Ch, Co, Ev, Me, Re, Us>[];
  SearchResultItem: React.ComponentType<SearchResultItemProps<At, Ch, Co, Ev, Me, Re, Us>>;
  selectResult: (result: ChannelOrUserResponse<At, Ch, Co, Ev, Me, Re, Us>) => Promise<void> | void;
  focusedUser?: number;
};

const DefaultDropdownContainer = <
  At extends DefaultAttachmentType = DefaultAttachmentType,
  Ch extends DefaultChannelType = DefaultChannelType,
  Co extends DefaultCommandType = DefaultCommandType,
  Ev extends DefaultEventType = DefaultEventType,
  Me extends DefaultMessageType = DefaultMessageType,
  Re extends DefaultReactionType = DefaultReactionType,
  Us extends DefaultUserType<Us> = DefaultUserType
>(
  props: DropdownContainerProps<At, Ch, Co, Ev, Me, Re, Us>,
) => {
  const { focusedUser, results, SearchResultItem = DefaultSearchResultItem, selectResult } = props;

  return (
    <>
      {results.map((result, index) => (
        <SearchResultItem
          focusedUser={focusedUser}
          index={index}
          key={index}
          result={result}
          selectResult={selectResult}
        />
      ))}
    </>
  );
};

export type SearchResultItemProps<
  At extends DefaultAttachmentType = DefaultAttachmentType,
  Ch extends DefaultChannelType = DefaultChannelType,
  Co extends DefaultCommandType = DefaultCommandType,
  Ev extends DefaultEventType = DefaultEventType,
  Me extends DefaultMessageType = DefaultMessageType,
  Re extends DefaultReactionType = DefaultReactionType,
  Us extends DefaultUserType<Us> = DefaultUserType
> = {
  index: number;
  result: ChannelOrUserResponse<At, Ch, Co, Ev, Me, Re, Us>;
  selectResult: (result: ChannelOrUserResponse<At, Ch, Co, Ev, Me, Re, Us>) => Promise<void> | void;
  focusedUser?: number;
};

const DefaultSearchResultItem = <
  At extends DefaultAttachmentType = DefaultAttachmentType,
  Ch extends DefaultChannelType = DefaultChannelType,
  Co extends DefaultCommandType = DefaultCommandType,
  Ev extends DefaultEventType = DefaultEventType,
  Me extends DefaultMessageType = DefaultMessageType,
  Re extends DefaultReactionType = DefaultReactionType,
  Us extends DefaultUserType<Us> = DefaultUserType
>(
  props: SearchResultItemProps<At, Ch, Co, Ev, Me, Re, Us>,
) => {
  const { focusedUser, index, result, selectResult } = props;

  const focused = focusedUser === index;

  const resultRef = useRef<HTMLButtonElement>(null);

  useEffect(() => {
    if (resultRef.current && focused) resultRef.current.focus();
  }, [resultRef]);

  if (isChannel(result)) {
    const channel = result;

    return (
      <button
        aria-label={`Select Channel: ${channel.data?.name || ''}`}
        className={`str-chat__channel-search-result ${focused ? 'focused' : ''}`}
        onClick={() => selectResult(channel)}
        ref={resultRef}
      >
        <div className='result-hashtag'>#</div>
        <p className='channel-search__result-text'>{channel.data?.name}</p>
      </button>
    );
  } else {
    return (
      <button
<<<<<<< HEAD
        aria-label={`Select User Channel: ${result.name || result.id}`}
=======
        aria-label={`Select User Channel: ${result.name || ''}`}
>>>>>>> d289535c
        className={`str-chat__channel-search-result ${focused ? 'focused' : ''}`}
        onClick={() => selectResult(result)}
        ref={resultRef}
      >
        <Avatar image={result.image} user={result} />
        {result.name || result.id}
      </button>
    );
  }
};

export type SearchResultsProps<
  At extends DefaultAttachmentType = DefaultAttachmentType,
  Ch extends DefaultChannelType = DefaultChannelType,
  Co extends DefaultCommandType = DefaultCommandType,
  Ev extends DefaultEventType = DefaultEventType,
  Me extends DefaultMessageType = DefaultMessageType,
  Re extends DefaultReactionType = DefaultReactionType,
  Us extends DefaultUserType<Us> = DefaultUserType
> = {
  clearState: () => void | ((event?: React.BaseSyntheticEvent) => void);
  results: Array<ChannelOrUserResponse<At, Ch, Co, Ev, Me, Re, Us>> | [];
  searching: boolean;
  selectResult: (result: ChannelOrUserResponse<At, Ch, Co, Ev, Me, Re, Us>) => Promise<void> | void;
  DropdownContainer?: React.ComponentType<DropdownContainerProps<At, Ch, Co, Ev, Me, Re, Us>>;
  inputRef?: React.RefObject<HTMLInputElement>;
  popupResults?: boolean;
  SearchEmpty?: React.ComponentType;
  SearchLoading?: React.ComponentType;
  SearchResultItem?: React.ComponentType<SearchResultItemProps<At, Ch, Co, Ev, Me, Re, Us>>;
  SearchResultsHeader?: React.ComponentType;
};

export const SearchResults = <
  At extends DefaultAttachmentType = DefaultAttachmentType,
  Ch extends DefaultChannelType = DefaultChannelType,
  Co extends DefaultCommandType = DefaultCommandType,
  Ev extends DefaultEventType = DefaultEventType,
  Me extends DefaultMessageType = DefaultMessageType,
  Re extends DefaultReactionType = DefaultReactionType,
  Us extends DefaultUserType<Us> = DefaultUserType
>(
  props: SearchResultsProps<At, Ch, Co, Ev, Me, Re, Us>,
) => {
  const {
    clearState,
    DropdownContainer = DefaultDropdownContainer,
    inputRef,
    popupResults,
    results,
    searching,
    SearchEmpty,
    SearchResultsHeader,
    SearchLoading,
    SearchResultItem = DefaultSearchResultItem,
    selectResult,
  } = props;

  const { t } = useTranslationContext('SearchResults');

  const [focusedUser, setFocusedUser] = useState<number>();

  const { device } = useBreakpoint();

  const containerStyle = popupResults && device === 'full' ? 'popup' : 'inline';

  const ResultsContainer: React.FC = ({ children }) => (
    <div className={`str-chat__channel-search-container ${containerStyle}`}>{children}</div>
  );

  const handleKeyDown = useCallback(
    (event: KeyboardEvent) => {
      if (event.key === 'ArrowUp') {
        setFocusedUser((prevFocused) => {
          if (prevFocused === undefined) return 0;
          return prevFocused === 0 ? results.length - 1 : prevFocused - 1;
        });
      }

      if (event.key === 'ArrowDown') {
        setFocusedUser((prevFocused) => {
          if (prevFocused === undefined) return 0;
          return prevFocused === results.length - 1 ? 0 : prevFocused + 1;
        });
      }

      if (event.key === 'Enter') {
        event.preventDefault();
        if (focusedUser !== undefined) {
          selectResult(results[focusedUser]);
          return setFocusedUser(undefined);
        }
      }

      if (event.key === 'Tab' && !event.shiftKey) {
        event.preventDefault();
        return;
      }

      if (event.key === 'Tab' && event.shiftKey) {
        event.preventDefault();
        if (inputRef?.current) return inputRef?.current.focus();
      }

      if (event.key === 'Escape') {
        event.preventDefault();
        if (inputRef?.current === document.activeElement) {
          return clearState();
        } else if (focusedUser !== undefined) {
          if (inputRef?.current) return inputRef?.current.focus();
        } else return;
      }
    },
    [focusedUser],
  );

  useEffect(() => {
    document.addEventListener('keydown', handleKeyDown, false);
    return () => document.removeEventListener('keydown', handleKeyDown);
  }, [handleKeyDown]);

  if (searching) {
    return (
      <ResultsContainer>
        {SearchLoading ? (
          <SearchLoading />
        ) : (
          <div className='str-chat__channel-search-container-searching'>{t('Searching...')}</div>
        )}
      </ResultsContainer>
    );
  }

  if (!results.length) {
    return (
      <ResultsContainer>
        {SearchEmpty ? (
          <SearchEmpty />
        ) : (
          <div aria-live='polite' className='str-chat__channel-search-container-empty'>
            {t('No results found')}
          </div>
        )}
      </ResultsContainer>
    );
  }

  return (
    <ResultsContainer>
      {SearchResultsHeader && <SearchResultsHeader />}
      <DropdownContainer
        focusedUser={focusedUser}
        results={results}
        SearchResultItem={SearchResultItem}
        selectResult={selectResult}
      />
    </ResultsContainer>
  );
};<|MERGE_RESOLUTION|>--- conflicted
+++ resolved
@@ -113,11 +113,7 @@
   } else {
     return (
       <button
-<<<<<<< HEAD
-        aria-label={`Select User Channel: ${result.name || result.id}`}
-=======
         aria-label={`Select User Channel: ${result.name || ''}`}
->>>>>>> d289535c
         className={`str-chat__channel-search-result ${focused ? 'focused' : ''}`}
         onClick={() => selectResult(result)}
         ref={resultRef}
