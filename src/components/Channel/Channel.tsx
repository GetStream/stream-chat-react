--- conflicted
+++ resolved
@@ -64,21 +64,7 @@
 
 import type { MessageInputProps } from '../MessageInput/MessageInput';
 
-<<<<<<< HEAD
-import type { CustomTrigger, DefaultStreamChatGenerics } from '../../types/types';
-=======
-import type {
-  CustomTrigger,
-  DefaultAttachmentType,
-  DefaultChannelType,
-  DefaultCommandType,
-  DefaultEventType,
-  DefaultMessageType,
-  DefaultReactionType,
-  DefaultUserType,
-  GiphyVersions,
-} from '../../types/types';
->>>>>>> 85258fbc
+import type { CustomTrigger, DefaultStreamChatGenerics, GiphyVersions } from '../../types/types';
 
 export type ChannelProps<
   StreamChatGenerics extends DefaultStreamChatGenerics = DefaultStreamChatGenerics,
@@ -139,13 +125,7 @@
   /** Custom UI component for file upload icon, defaults to and accepts same props as: [FileUploadIcon](https://github.com/GetStream/stream-chat-react/blob/master/src/components/MessageInput/icons.tsx) */
   FileUploadIcon?: ComponentContextValue<StreamChatGenerics>['FileUploadIcon'];
   /** Custom UI component to render a Giphy preview in the `VirtualizedMessageList` */
-<<<<<<< HEAD
   GiphyPreviewMessage?: ComponentContextValue<StreamChatGenerics>['GiphyPreviewMessage'];
-=======
-  GiphyPreviewMessage?: ComponentContextValue<At, Ch, Co, Ev, Me, Re, Us>['GiphyPreviewMessage'];
-  /** The giphy version to render - check the keys of the [Image Obect](https://developers.giphy.com/docs/api/schema#image-object) for possible values. Uses 'original' by default */
-  giphyVersion?: GiphyVersions;
->>>>>>> 85258fbc
   /** Custom UI component to render at the top of the `MessageList` */
   HeaderComponent?: ComponentContextValue<StreamChatGenerics>['HeaderComponent'];
   /** Custom UI component handling how the message input is rendered, defaults to and accepts the same props as [MessageInputFlat](https://github.com/GetStream/stream-chat-react/blob/master/src/components/MessageInput/MessageInputFlat.tsx) */
@@ -233,6 +213,7 @@
     ChannelProps<StreamChatGenerics, V> & {
       channel: StreamChannel<StreamChatGenerics>;
       key: string;
+      giphyVersion?: GiphyVersions;
     }
   >,
 ) => {
