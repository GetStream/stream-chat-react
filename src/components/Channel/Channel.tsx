import React, {
  PropsWithChildren,
  useCallback,
  useEffect,
  useLayoutEffect,
  useMemo,
  useReducer,
  useRef,
  useState,
} from 'react';
// @ts-expect-error
import DefaultEmoji from 'emoji-mart/dist/components/emoji/nimble-emoji.js';
// @ts-expect-error
import DefaultEmojiIndex from 'emoji-mart/dist/utils/emoji-index/nimble-emoji-index.js';
// @ts-expect-error
import DefaultEmojiPicker from 'emoji-mart/dist/components/picker/nimble-picker.js';
import debounce from 'lodash.debounce';
import throttle from 'lodash.throttle';
import {
  ChannelAPIResponse,
  ChannelState,
  Event,
  logChatPromiseExecution,
  Message,
  MessageResponse,
  SendMessageAPIResponse,
  Channel as StreamChannel,
  StreamChat,
  UpdatedMessage,
  UserResponse,
} from 'stream-chat';
import { v4 as uuidv4 } from 'uuid';

import { channelReducer, ChannelStateReducer, initialState } from './channelState';
import { commonEmoji, defaultMinimalEmojis, emojiSetDef } from './emojiData';
import { useEditMessageHandler } from './hooks/useEditMessageHandler';
import { useIsMounted } from './hooks/useIsMounted';
import { OnMentionAction, useMentionsHandlers } from './hooks/useMentionsHandlers';

import { Attachment as DefaultAttachment } from '../Attachment/Attachment';
import {
  LoadingErrorIndicator as DefaultLoadingErrorIndicator,
  LoadingIndicator as DefaultLoadingIndicator,
  LoadingErrorIndicatorProps,
} from '../Loading';
import { MessageSimple } from '../Message/MessageSimple';

import {
  ChannelActionContextValue,
  ChannelActionProvider,
  MessageAttachments,
  MessageToSend,
} from '../../context/ChannelActionContext';
import {
  ChannelNotifications,
  ChannelStateContextValue,
  ChannelStateProvider,
  EmojiConfig,
  StreamMessage,
} from '../../context/ChannelStateContext';
import { ComponentContextValue, ComponentProvider } from '../../context/ComponentContext';
import { useChatContext } from '../../context/ChatContext';
import { useTranslationContext } from '../../context/TranslationContext';
import { TypingContextValue, TypingProvider } from '../../context/TypingContext';
import defaultEmojiData from '../../stream-emoji.json';

import type { Data as EmojiMartData } from 'emoji-mart';

import type { MessageNotificationProps } from '../MessageList/MessageNotification';

import type {
  DefaultAttachmentType,
  DefaultChannelType,
  DefaultCommandType,
  DefaultEventType,
  DefaultMessageType,
  DefaultReactionType,
  DefaultUserType,
} from '../../../types/types';

export type ChannelProps<
  At extends DefaultAttachmentType = DefaultAttachmentType,
  Ch extends DefaultChannelType = DefaultChannelType,
  Co extends DefaultCommandType = DefaultCommandType,
  Ev extends DefaultEventType = DefaultEventType,
  Me extends DefaultMessageType = DefaultMessageType,
  Re extends DefaultReactionType = DefaultReactionType,
  Us extends DefaultUserType<Us> = DefaultUserType
> = {
  /** List of accepted file types */
  acceptedFiles?: string[];
  /** Custom UI component to display a message attachment, defaults to and accepts same props as: [Attachment](https://github.com/GetStream/stream-chat-react/blob/master/src/components/Attachment.tsx) */
  Attachment?: ComponentContextValue<At, Ch, Co, Ev, Me, Re, Us>['Attachment'];
  /**
   * Optional UI component prop to override the default suggestion Item component.
   * Defaults to and accepts same props as: [Item](https://github.com/GetStream/stream-chat-react/blob/master/src/components/AutoCompleteTextarea/Item.js)
   */
  AutocompleteSuggestionHeader?: ComponentContextValue<
    At,
    Ch,
    Co,
    Ev,
    Me,
    Re,
    Us
  >['AutocompleteSuggestionHeader'];
  /**
   * Optional UI component prop to override the default suggestion Item component.
   * Defaults to and accepts same props as: [Item](https://github.com/GetStream/stream-chat-react/blob/master/src/components/AutoCompleteTextarea/Item.js)
   */
  AutocompleteSuggestionItem?: ComponentContextValue<
    At,
    Ch,
    Co,
    Ev,
    Me,
    Re,
    Us
  >['AutocompleteSuggestionItem'];
  /**
   * Optional UI component prop to override the default List component that displays suggestions.
   * Defaults to and accepts same props as: [List](https://github.com/GetStream/stream-chat-react/blob/master/src/components/AutoCompleteTextarea/List.js)
   */
  AutocompleteSuggestionList?: ComponentContextValue<
    At,
    Ch,
    Co,
    Ev,
    Me,
    Re,
    Us
  >['AutocompleteSuggestionList'];
  /** UI component to display a user's avatar, defaults to and accepts same props as: [Avatar](https://github.com/GetStream/stream-chat-react/blob/master/src/components/Avatar/Avatar.tsx) */
  Avatar?: ComponentContextValue<At, Ch, Co, Ev, Me, Re, Us>['Avatar'];
  /** The connected and active channel */
  channel?: StreamChannel<At, Ch, Co, Ev, Me, Re, Us>;
  /** Custom UI component to display the slow mode cooldown timer, defaults to and accepts same props as: [CooldownTimer](https://github.com/GetStream/stream-chat-react/blob/master/src/components/MessageInput/hooks/useCooldownTimer.tsx) */
  CooldownTimer?: ComponentContextValue<At, Ch, Co, Ev, Me, Re, Us>['CooldownTimer'];
  /** Custom UI component for date separators, defaults to and accepts same props as: [DateSeparator](https://github.com/GetStream/stream-chat-react/blob/master/src/components/DateSeparator.tsx) */
  DateSeparator?: ComponentContextValue<At, Ch, Co, Ev, Me, Re, Us>['DateSeparator'];
  /** Override mark channel read request (Advanced usage only) */
  doMarkReadRequest?: (
    channel: StreamChannel<At, Ch, Co, Ev, Me, Re, Us>,
  ) => Promise<MessageResponse<At, Ch, Co, Me, Re, Us>> | void;
  /** Override send message request (Advanced usage only) */
  doSendMessageRequest?: (
    channelId: string,
    message: Message<At, Me, Us>,
  ) => ReturnType<StreamChannel<At, Ch, Co, Ev, Me, Re, Us>['sendMessage']> | void;
  /** Override update(edit) message request (Advanced usage only) */
  doUpdateMessageRequest?: (
    cid: string,
    updatedMessage: UpdatedMessage<At, Ch, Co, Me, Re, Us>,
  ) => ReturnType<StreamChat<At, Ch, Co, Ev, Me, Re, Us>['updateMessage']>;
  /** Custom UI component to override default edit message input, defaults to and accepts same props as: [EditMessageForm](https://github.com/GetStream/stream-chat-react/blob/master/src/components/MessageInput/EditMessageForm.tsx) */
  EditMessageInput?: ComponentContextValue<At, Ch, Co, Ev, Me, Re, Us>['EditMessageInput'];
  /** Optional component to override default `NimbleEmoji` from emoji-mart */
  Emoji?: ComponentContextValue<At, Ch, Co, Ev, Me, Re, Us>['Emoji'];
  /** Optional prop to override default facebook.json emoji data set from emoji-mart */
  emojiData?: EmojiMartData;
  /**
   * Custom UI component for emoji button in input.
   * Defaults to and accepts same props as: [EmojiIconSmall](https://github.com/GetStream/stream-chat-react/blob/master/src/components/MessageInput/icons.tsx)
   */
  EmojiIcon?: ComponentContextValue<At, Ch, Co, Ev, Me, Re, Us>['EmojiIcon'];
  /** Optional component to override default `NimbleEmojiIndex` from emoji-mart */
  EmojiIndex?: ComponentContextValue<At, Ch, Co, Ev, Me, Re, Us>['EmojiIndex'];
  /** Optional component to override default `NimblePicker` from emoji-mart */
  EmojiPicker?: ComponentContextValue<At, Ch, Co, Ev, Me, Re, Us>['EmojiPicker'];
  /** Empty channel UI component to be shown if no active channel is set, defaults to null which skips rendering the Channel component */
  EmptyPlaceholder?: React.ReactElement;
  /** Custom UI component to be displayed when `MessageList` is empty  */
  EmptyStateIndicator?: ComponentContextValue<At, Ch, Co, Ev, Me, Re, Us>['EmptyStateIndicator'];
  /** Change the FileUploadIcon component */
  FileUploadIcon?: ComponentContextValue<At, Ch, Co, Ev, Me, Re, Us>['FileUploadIcon'];
  /** Custom UI component to render at the top of the `MessageList` */
  HeaderComponent?: ComponentContextValue<At, Ch, Co, Ev, Me, Re, Us>['HeaderComponent'];
  /** Custom UI component to be shown if the channel query fails, defaults to and accepts same props as: [LoadingErrorIndicator](https://github.com/GetStream/stream-chat-react/blob/master/src/components/LoadingErrorIndicator.tsx) */
  LoadingErrorIndicator?: React.ComponentType<LoadingErrorIndicatorProps>;
  /** Custom UI component to render while the `MessageList` is loading new messages, defaults to and accepts same props as: [LoadingIndicator](https://github.com/GetStream/stream-chat-react/blob/master/src/components/LoadingIndicator.tsx) */
  LoadingIndicator?: ComponentContextValue<At, Ch, Co, Ev, Me, Re, Us>['LoadingIndicator'];
  /** Maximum number of attachments allowed per message */
  maxNumberOfFiles?: number;
  /**
   * Custom UI component to display a message in the standard `MessageList`, available built-in components (also accepts the same props as):
   * 1. [MessageSimple](https://github.com/GetStream/stream-chat-react/blob/master/src/components/MessageSimple.tsx) (default)
   * 2. @deprecated - [MessageTeam](https://github.com/GetStream/stream-chat-react/blob/master/src/components/MessageTeam.tsx)
   * 3. @deprecated - [MessageLivestream](https://github.com/GetStream/stream-chat-react/blob/master/src/components/MessageLivestream.tsx)
   * 4. @deprecated - [MessageCommerce](https://github.com/GetStream/stream-chat-react/blob/master/src/components/MessageCommerce.tsx)
   */
  Message?: ComponentContextValue<At, Ch, Co, Ev, Me, Re, Us>['Message'];
  /** Custom UI component for a deleted message, defaults to and accepts same props as: [MessageDeleted](https://github.com/GetStream/stream-chat-react/blob/master/src/components/Message/MessageDeleted.tsx) */
  MessageDeleted?: ComponentContextValue<At, Ch, Co, Ev, Me, Re, Us>['MessageDeleted'];
<<<<<<< HEAD
  /** The component handling how the message input is rendered */
  MessageInput?: ComponentContextValue<At, Ch, Co, Ev, Me, Re, Us>['MessageInput'];
=======
  /** Custom UI component to display a notification when scrolled up the list and new messages arrive, defaults to and accepts same props as [MessageNotification](https://github.com/GetStream/stream-chat-react/blob/master/src/components/MessageList/MessageNotification.tsx) */
  MessageNotification?: React.ComponentType<MessageNotificationProps>;
>>>>>>> b7cedacb
  /** Custom UI component for message options popup, defaults to and accepts same props as: [MessageOptions](https://github.com/GetStream/stream-chat-react/blob/master/src/components/Message/MessageOptions.tsx) */
  MessageOptions?: ComponentContextValue<At, Ch, Co, Ev, Me, Re, Us>['MessageOptions'];
  /** Custom UI component to display message replies, defaults to and accepts same props as: [MessageRepliesCountButton](https://github.com/GetStream/stream-chat-react/blob/master/src/components/Message/MessageRepliesCountButton.tsx) */
  MessageRepliesCountButton?: ComponentContextValue<
    At,
    Ch,
    Co,
    Ev,
    Me,
    Re,
    Us
  >['MessageRepliesCountButton'];
  /** Custom UI component to display system messages, defaults to and accepts same props as: [EventComponent](https://github.com/GetStream/stream-chat-react/blob/master/src/components/EventComponent.tsx) */
  MessageSystem?: ComponentContextValue<At, Ch, Co, Ev, Me, Re, Us>['MessageSystem'];
  /** Custom UI component to display a timestamp on a message, defaults to and accepts same props as: [MessageTimestamp](https://github.com/GetStream/stream-chat-react/blob/master/src/components/Message/MessageTimestamp.tsx) */
  MessageTimestamp?: ComponentContextValue<At, Ch, Co, Ev, Me, Re, Us>['MessageTimestamp'];
  /** Whether to allow multiple attachment uploads */
  multipleUploads?: boolean;
  /** Handler function for click on an @mention in a message */
  onMentionsClick?: OnMentionAction<Us>;
  /** Handler function for hover on an @mention in a message */
  onMentionsHover?: OnMentionAction<Us>;
  /** Custom UI component to override default pinned message indicator, defaults to and accepts same props as: [PinIndicator](https://github.com/GetStream/stream-chat-react/blob/master/src/components/Message/icons.tsx) */
  PinIndicator?: ComponentContextValue<At, Ch, Co, Ev, Me, Re, Us>['PinIndicator'];
  /** Custom UI component to display the reaction selector, defaults to and accepts same props as: [ReactionSelector](https://github.com/GetStream/stream-chat-react/blob/master/src/components/Reactions/ReactionSelector.tsx) */
  ReactionSelector?: ComponentContextValue<At, Ch, Co, Ev, Me, Re, Us>['ReactionSelector'];
  /** Custom UI component to display the list of reactions on a message, defaults to and accepts same props as: [ReactionsList](https://github.com/GetStream/stream-chat-react/blob/master/src/components/Reactions/ReactionsList.tsx) */
  ReactionsList?: ComponentContextValue<At, Ch, Co, Ev, Me, Re, Us>['ReactionsList'];
  /**
   * Custom UI component for send button.
   * Defaults to and accepts same props as: [SendButton](https://github.com/GetStream/stream-chat-react/blob/master/src/components/MessageInput/icons.tsx)
   */
  SendButton?: ComponentContextValue<At, Ch, Co, Ev, Me, Re, Us>['SendButton'];
  /** Custom UI component to display the header of a `Thread`, defaults to and accepts same props as: [DefaultThreadHeader](https://github.com/GetStream/stream-chat-react/blob/master/src/components/Thread/Thread.tsx) */
  ThreadHeader?: ComponentContextValue<At, Ch, Co, Ev, Me, Re, Us>['ThreadHeader'];
  /** Custom UI component to display the start of a threaded `MessageList`, defaults to and accepts same props as: [DefaultThreadStart](https://github.com/GetStream/stream-chat-react/blob/master/src/components/Thread/Thread.tsx) */
  ThreadStart?: ComponentContextValue<At, Ch, Co, Ev, Me, Re, Us>['ThreadStart'];
  /**
   * Optional component that lets you override the default autocomplete triggers.
   * Defaults to: [DefaultTriggerProvider](https://github.com/GetStream/stream-chat-react/blob/master/src/components/MessageInput/DefaultTriggerProvider.tsx)
   */
  TriggerProvider?: ComponentContextValue<At, Ch, Co, Ev, Me, Re, Us>['TriggerProvider'];
  /** Custom UI component for the typing indicator, defaults to and accepts same props as: [TypingIndicator](https://github.com/GetStream/stream-chat-react/blob/master/src/components/TypingIndicator/TypingIndicator.tsx) */
  TypingIndicator?: ComponentContextValue<At, Ch, Co, Ev, Me, Re, Us>['TypingIndicator'];
  /** Custom UI component to display a message in the `VirtualizedMessageList`, defaults to and accepts same props as [FixedHeightMessage](https://github.com/GetStream/stream-chat-react/blob/master/src/components/Message/FixedHeightMessage.tsx) */
  VirtualMessage?: ComponentContextValue<At, Ch, Co, Ev, Me, Re, Us>['VirtualMessage'];
};

const UnMemoizedChannel = <
  At extends DefaultAttachmentType = DefaultAttachmentType,
  Ch extends DefaultChannelType = DefaultChannelType,
  Co extends DefaultCommandType = DefaultCommandType,
  Ev extends DefaultEventType = DefaultEventType,
  Me extends DefaultMessageType = DefaultMessageType,
  Re extends DefaultReactionType = DefaultReactionType,
  Us extends DefaultUserType<Us> = DefaultUserType
>(
  props: PropsWithChildren<ChannelProps<At, Ch, Co, Ev, Me, Re, Us>>,
) => {
  const { channel: propsChannel, EmptyPlaceholder = null } = props;

  const { channel: contextChannel } = useChatContext<At, Ch, Co, Ev, Me, Re, Us>();

  const channel = propsChannel || contextChannel;

  if (!channel?.cid) return EmptyPlaceholder;

  return <ChannelInner {...props} channel={channel} key={channel.cid} />;
};

const ChannelInner = <
  At extends DefaultAttachmentType = DefaultAttachmentType,
  Ch extends DefaultChannelType = DefaultChannelType,
  Co extends DefaultCommandType = DefaultCommandType,
  Ev extends DefaultEventType = DefaultEventType,
  Me extends DefaultMessageType = DefaultMessageType,
  Re extends DefaultReactionType = DefaultReactionType,
  Us extends DefaultUserType<Us> = DefaultUserType
>(
  props: PropsWithChildren<
    ChannelProps<At, Ch, Co, Ev, Me, Re, Us> & {
      channel: StreamChannel<At, Ch, Co, Ev, Me, Re, Us>;
      key: string;
    }
  >,
) => {
  const {
    acceptedFiles,
    Attachment = DefaultAttachment,
    channel,
    children,
    doMarkReadRequest,
    doSendMessageRequest,
    doUpdateMessageRequest,
    Emoji = DefaultEmoji,
    emojiData = defaultEmojiData,
    EmojiIndex = DefaultEmojiIndex,
    EmojiPicker = DefaultEmojiPicker,
    LoadingErrorIndicator = DefaultLoadingErrorIndicator,
    LoadingIndicator = DefaultLoadingIndicator,
    maxNumberOfFiles,
    Message = MessageSimple,
    multipleUploads = true,
    onMentionsClick,
    onMentionsHover,
  } = props;

  const { client, mutes, theme, useImageFlagEmojisOnWindows } = useChatContext<
    At,
    Ch,
    Co,
    Ev,
    Me,
    Re,
    Us
  >();
  const { t } = useTranslationContext();

  const [notifications, setNotifications] = useState<ChannelNotifications>([]);
  const notificationTimeouts: Array<NodeJS.Timeout> = [];

  const [state, dispatch] = useReducer<ChannelStateReducer<At, Ch, Co, Ev, Me, Re, Us>>(
    channelReducer,
    initialState,
  );

  const isMounted = useIsMounted();

  const originalTitle = useRef('');
  const lastRead = useRef(new Date());
  const online = useRef(true);

  const emojiConfig: EmojiConfig = {
    commonEmoji,
    defaultMinimalEmojis,
    emojiData,
    emojiSetDef,
  };

  const throttledCopyStateFromChannel = useCallback(
    throttle(
      () => {
        if (!channel) return;
        dispatch({ channel, type: 'copyStateFromChannelOnEvent' });
      },
      500,
      { leading: true, trailing: true },
    ),
    [channel],
  );

  const markRead = useCallback(() => {
    if (!channel || channel.disconnected || !channel.getConfig()?.read_events) {
      return;
    }

    lastRead.current = new Date();

    if (doMarkReadRequest) {
      doMarkReadRequest(channel);
    } else {
      logChatPromiseExecution(channel.markRead(), 'mark read');
    }

    if (originalTitle.current) {
      document.title = originalTitle.current;
    }
  }, [channel, doMarkReadRequest]);

  const markReadThrottled = useCallback(
    throttle(markRead, 500, { leading: true, trailing: true }),
    [markRead],
  );

  const handleEvent = useCallback(
    (event: Event<At, Ch, Co, Ev, Me, Re, Us>) => {
      if (event.message) {
        dispatch({
          channel,
          message: event.message,
          type: 'updateThreadOnEvent',
        });
      }

      if (event.type === 'typing.start' || event.type === 'typing.stop') {
        dispatch({
          channel,
          type: 'setTyping',
        });
        return;
      }

      if (event.type === 'connection.changed' && typeof event.online === 'boolean') {
        online.current = event.online;
      }

      if (event.type === 'message.new') {
        let mainChannelUpdated = true;

        if (event.message?.parent_id && !event.message?.show_in_channel) {
          mainChannelUpdated = false;
        }

        if (mainChannelUpdated && event.message?.user?.id !== client.userID) {
          if (!document.hidden) {
            markReadThrottled();
          } else if (channel.getConfig()?.read_events && !channel.muteStatus().muted) {
            const unread = channel.countUnread(lastRead.current);
            document.title = `(${unread}) ${originalTitle.current}`;
          }
        }
      }

      throttledCopyStateFromChannel();
    },
    [channel, client.userID, markReadThrottled, throttledCopyStateFromChannel],
  );

  // useLayoutEffect here to prevent spinner. Use Suspense when it is available in stable release
  useLayoutEffect(() => {
    let errored = false;
    let done = false;

    const onVisibilityChange = () => {
      if (!document.hidden) {
        markRead();
      }
    };

    (async () => {
      if (channel && !channel.initialized) {
        try {
          await channel.watch();
        } catch (e) {
          dispatch({ error: e, type: 'setError' });
          errored = true;
        }
      }

      done = true;
      originalTitle.current = document.title;

      if (channel && !errored) {
        dispatch({ channel, type: 'initStateFromChannel' });
        if (channel.countUnread() > 0) markRead();
        // The more complex sync logic is done in Chat
        document.addEventListener('visibilitychange', onVisibilityChange);
        client.on('connection.changed', handleEvent);
        client.on('connection.recovered', handleEvent);
        client.on('user.updated', handleEvent);
        client.on('user.deleted', handleEvent);
        channel.on(handleEvent);
      }
    })();

    return () => {
      if (errored || !done) return;
      document.removeEventListener('visibilitychange', onVisibilityChange);
      if (channel) channel.off(handleEvent);
      client.off('connection.changed', handleEvent);
      client.off('connection.recovered', handleEvent);
      client.off('user.updated', handleEvent);
      client.off('user.deleted', handleEvent);
      notificationTimeouts.forEach(clearTimeout);
    };
  }, [channel, client, handleEvent, markRead]);

  useEffect(() => {
    if (state.thread && state.messages?.length) {
      for (let i = state.messages.length - 1; i >= 0; i -= 1) {
        if (state.messages[i].id === state.thread.id) {
          dispatch({ message: state.messages[i], type: 'setThread' });
          break;
        }
      }
    }
  }, [state.messages, state.thread]);

  /** MESSAGE */

  // Adds a temporary notification to message list, will be removed after 5 seconds
  const addNotification = (text: string, type: 'success' | 'error') => {
    if (typeof text !== 'string' || (type !== 'success' && type !== 'error')) {
      return;
    }

    const id = uuidv4();

    setNotifications((prevNotifications) => [...prevNotifications, { id, text, type }]);

    const timeout = setTimeout(
      () =>
        setNotifications((prevNotifications) =>
          prevNotifications.filter((notification) => notification.id !== id),
        ),
      5000,
    );

    notificationTimeouts.push(timeout);
  };

  const loadMoreFinished = useCallback(
    debounce(
      (hasMore: boolean, messages: ChannelState<At, Ch, Co, Ev, Me, Re, Us>['messages']) => {
        if (!isMounted.current) return;
        dispatch({ hasMore, messages, type: 'loadMoreFinished' });
      },
      2000,
      {
        leading: true,
        trailing: true,
      },
    ),
    [],
  );

  const loadMore = useCallback(
    // eslint-disable-next-line @typescript-eslint/no-inferrable-types
    async (limit: number = 100) => {
      if (!online.current || !window.navigator.onLine || !channel) return 0;

      // prevent duplicate loading events...
      const oldestMessage = state?.messages?.[0];

      if (state.loadingMore || oldestMessage?.status !== 'received') return 0;

      // initial state loads with up to 25 messages, so if less than 25 no need for additional query
      if (channel.state.messages.length < 25) {
        loadMoreFinished(false, channel.state.messages);
        return channel.state.messages.length;
      }

      dispatch({ loadingMore: true, type: 'setLoadingMore' });

      const oldestID = oldestMessage?.id;
      const perPage = limit;
      let queryResponse: ChannelAPIResponse<At, Ch, Co, Me, Re, Us>;

      try {
        queryResponse = await channel.query({
          messages: { id_lt: oldestID, limit: perPage },
          watchers: { limit: perPage },
        });
      } catch (e) {
        console.warn('message pagination request failed with error', e);
        dispatch({ loadingMore: false, type: 'setLoadingMore' });
        return 0;
      }

      const hasMoreMessages = queryResponse.messages.length === perPage;
      loadMoreFinished(hasMoreMessages, channel.state.messages);

      return queryResponse.messages.length;
    },
    [channel, loadMoreFinished, online, state.loadingMore, state.messages],
  );

  const updateMessage = useCallback(
    (
      updatedMessage:
        | MessageToSend<At, Ch, Co, Me, Re, Us>
        | StreamMessage<At, Ch, Co, Ev, Me, Re, Us>,
    ) => {
      if (!channel) return;
      // adds the message to the local channel state..
      // this adds to both the main channel state as well as any reply threads
      channel.state.addMessageSorted(
        updatedMessage as MessageResponse<At, Ch, Co, Me, Re, Us>,
        true,
      );

      dispatch({
        channel,
        parentId: state.thread && updatedMessage.parent_id,
        type: 'copyMessagesFromChannel',
      });
    },
    [channel, state.thread],
  );

  const isUserResponseArray = (
    output: string[] | UserResponse<Us>[],
  ): output is UserResponse<Us>[] => (output as UserResponse<Us>[])[0]?.id != null;

  const doSendMessage = useCallback(
    async (
      message: MessageToSend<At, Ch, Co, Me, Re, Us> | StreamMessage<At, Ch, Co, Ev, Me, Re, Us>,
    ) => {
      if (!channel) return;

      const { attachments, id, mentioned_users = [], parent_id, text } = message;

      // channel.sendMessage expects an array of user id strings
      const mentions = isUserResponseArray(mentioned_users)
        ? mentioned_users.map(({ id }) => id)
        : mentioned_users;

      const messageData = {
        attachments,
        id,
        mentioned_users: mentions,
        parent_id,
        text,
      } as Message<At, Me, Us>;

      try {
        let messageResponse: void | SendMessageAPIResponse<At, Ch, Co, Me, Re, Us>;

        if (doSendMessageRequest) {
          messageResponse = await doSendMessageRequest(channel.cid, messageData);
        } else {
          messageResponse = await channel.sendMessage(messageData);
        }

        // replace it after send is completed
        if (messageResponse && messageResponse.message) {
          updateMessage({
            ...messageResponse.message,
            status: 'received',
          });
        }
      } catch (error) {
        // error response isn't usable so needs to be stringified then parsed
        const stringError = JSON.stringify(error);
        const parsedError = stringError ? JSON.parse(stringError) : {};

        updateMessage({
          ...message,
          errorStatusCode: (parsedError.status as number) || undefined,
          status: 'failed',
        });
      }
    },
    [channel, doSendMessageRequest, updateMessage],
  );

  const createMessagePreview = useCallback(
    (
      text: string,
      attachments: MessageAttachments<At>,
      parent: MessageResponse<At, Ch, Co, Me, Re, Us> | undefined,
      mentioned_users: UserResponse<Us>[],
    ) => {
      // create a preview of the message
      const clientSideID = `${client.userID}-${uuidv4()}`;

      return ({
        __html: text,
        attachments,
        created_at: new Date(),
        html: text,
        id: clientSideID,
        mentioned_users,
        reactions: [],
        status: 'sending',
        text,
        type: 'regular',
        user: client.user,
        ...(parent?.id ? { parent_id: parent.id } : null),
      } as unknown) as MessageResponse<At, Ch, Co, Me, Re, Us>;
    },
    [client.user, client.userID],
  );

  const sendMessage = useCallback(
    async ({
      attachments = [],
      mentioned_users = [],
      parent = undefined,
      text = '',
    }: MessageToSend<At, Ch, Co, Me, Re, Us>) => {
      if (!channel) return;

      // remove error messages upon submit
      channel.state.filterErrorMessages();

      // create a local preview message to show in the UI
      const messagePreview = createMessagePreview(text, attachments, parent, mentioned_users);

      // first we add the message to the UI
      updateMessage(messagePreview);

      await doSendMessage(messagePreview);
    },
    [channel?.state, createMessagePreview, doSendMessage, updateMessage],
  );

  const retrySendMessage = useCallback(
    async (message: StreamMessage<At, Ch, Co, Ev, Me, Re, Us>) => {
      // set the message status to sending
      updateMessage({
        ...message,
        errorStatusCode: undefined,
        status: 'sending',
      });

      // actually try to send the message...
      await doSendMessage(message);
    },
    [doSendMessage, updateMessage],
  );

  const removeMessage = useCallback(
    (message: StreamMessage<At, Ch, Co, Ev, Me, Re, Us>) => {
      if (!channel) return;

      channel.state.removeMessage(message);

      dispatch({
        channel,
        parentId: state.thread && message.parent_id,
        type: 'copyMessagesFromChannel',
      });
    },
    [channel, state.thread],
  );

  /** THREAD */

  const openThread = useCallback(
    (message: StreamMessage<At, Ch, Co, Ev, Me, Re, Us>, event: React.BaseSyntheticEvent) => {
      if (!channel) return;

      if (event && event.preventDefault) {
        event.preventDefault();
      }

      dispatch({ channel, message, type: 'openThread' });
    },
    [channel],
  );

  const loadMoreThreadFinished = useCallback(
    debounce(
      (
        threadHasMore: boolean,
        threadMessages: Array<
          ReturnType<ChannelState<At, Ch, Co, Ev, Me, Re, Us>['formatMessage']>
        >,
      ) => {
        dispatch({
          threadHasMore,
          threadMessages,
          type: 'loadMoreThreadFinished',
        });
      },
      2000,
      { leading: true, trailing: true },
    ),
    [],
  );

  const loadMoreThread = useCallback(async () => {
    // prevent duplicate loading events...
    if (!channel || state.threadLoadingMore || !state.thread) return;

    dispatch({ type: 'startLoadingThread' });
    const parentID = state.thread.id;

    if (!parentID) {
      dispatch({ type: 'closeThread' });
      return;
    }

    const oldMessages = channel.state.threads[parentID] || [];
    const oldestMessageID = oldMessages[0]?.id;
    const limit = 50;

    try {
      const queryResponse = await channel.getReplies(parentID, {
        id_lt: oldestMessageID,
        limit,
      });

      const threadHasMoreMessages = queryResponse.messages.length === limit;
      const newThreadMessages = channel.state.threads[parentID] || [];

      // next set loadingMore to false so we can start asking for more data...
      loadMoreThreadFinished(threadHasMoreMessages, newThreadMessages);
    } catch (e) {
      loadMoreThreadFinished(false, oldMessages);
    }
  }, [channel, loadMoreThreadFinished, state.thread, state.threadLoadingMore]);

  const closeThread = useCallback((event: React.BaseSyntheticEvent) => {
    if (event && event.preventDefault) {
      event.preventDefault();
    }

    dispatch({ type: 'closeThread' });
  }, []);

  const onMentionsHoverOrClick = useMentionsHandlers(onMentionsHover, onMentionsClick);

  const editMessage = useEditMessageHandler(doUpdateMessageRequest);

  const { typing, ...restState } = state;

  const channelStateContextValue: ChannelStateContextValue<At, Ch, Co, Ev, Me, Re, Us> = {
    ...restState,
    acceptedFiles,
    channel,
    emojiConfig,
    maxNumberOfFiles,
    multipleUploads,
    mutes,
    notifications,
    watcher_count: state.watcherCount,
  };

  const channelActionContextValue: ChannelActionContextValue<At, Ch, Co, Ev, Me, Re, Us> = {
    addNotification,
    closeThread,
    dispatch,
    editMessage,
    loadMore,
    loadMoreThread,
    onMentionsClick: onMentionsHoverOrClick,
    onMentionsHover: onMentionsHoverOrClick,
    openThread,
    removeMessage,
    retrySendMessage,
    sendMessage,
    updateMessage,
  };

  const componentContextValue: ComponentContextValue<At, Ch, Co, Ev, Me, Re, Us> = useMemo(
    () => ({
      Attachment,
      AutocompleteSuggestionHeader: props.AutocompleteSuggestionHeader,
      AutocompleteSuggestionItem: props.AutocompleteSuggestionItem,
      AutocompleteSuggestionList: props.AutocompleteSuggestionList,
      Avatar: props.Avatar,
      CooldownTimer: props.CooldownTimer,
      DateSeparator: props.DateSeparator,
      EditMessageInput: props.EditMessageInput,
      Emoji,
      EmojiIcon: props.EmojiIcon,
      EmojiIndex,
      EmojiPicker,
      EmptyStateIndicator: props.EmptyStateIndicator,
      FileUploadIcon: props.FileUploadIcon,
      HeaderComponent: props.HeaderComponent,
      LoadingIndicator: props.LoadingIndicator,
      Message,
      MessageDeleted: props.MessageDeleted,
      MessageNotification: props.MessageNotification,
      MessageOptions: props.MessageOptions,
      MessageRepliesCountButton: props.MessageRepliesCountButton,
      MessageSystem: props.MessageSystem,
      MessageTimestamp: props.MessageTimestamp,
      PinIndicator: props.PinIndicator,
      ReactionSelector: props.ReactionSelector,
      ReactionsList: props.ReactionsList,
      SendButton: props.SendButton,
      ThreadHeader: props.ThreadHeader,
      ThreadStart: props.ThreadStart,
      TriggerProvider: props.TriggerProvider,
      TypingIndicator: props.TypingIndicator,
      VirtualMessage: props.VirtualMessage,
    }),
    [],
  );

  const typingContextValue: TypingContextValue<At, Ch, Co, Ev, Me, Re, Us> = {
    typing,
  };

  if (state.error) {
    return (
      <div className={`str-chat str-chat-channel ${theme}`}>
        <LoadingErrorIndicator error={state.error} />
      </div>
    );
  }

  if (state.loading) {
    return (
      <div className={`str-chat str-chat-channel ${theme}`}>
        <LoadingIndicator size={25} />
      </div>
    );
  }

  if (!channel?.watch) {
    return (
      <div className={`str-chat str-chat-channel ${theme}`}>
        <div>{t('Channel Missing')}</div>
      </div>
    );
  }

  return (
    <div
      className={`str-chat str-chat-channel ${theme}${
        useImageFlagEmojisOnWindows && navigator.platform.match(/Win/)
          ? ' str-chat--windows-flags'
          : ''
      }`}
    >
      <ChannelStateProvider value={channelStateContextValue}>
        <ChannelActionProvider value={channelActionContextValue}>
          <ComponentProvider<At, Ch, Co, Ev, Me, Re, Us> value={componentContextValue}>
            <TypingProvider value={typingContextValue}>
              <div className='str-chat__container'>{children}</div>
            </TypingProvider>
          </ComponentProvider>
        </ChannelActionProvider>
      </ChannelStateProvider>
    </div>
  );
};

/**
 * Wrapper component that provides channel data and renders children.
 * The Channel component provides the following contexts:
 * - [ChannelStateContext](https://getstream.github.io/stream-chat-react/#section-channelstatecontext)
 * - [ChannelActionContext](https://getstream.github.io/stream-chat-react/#section-channelactioncontext)
 * - [ComponentContext](https://getstream.github.io/stream-chat-react/#section-componentcontext)
 * - [TypingContext](https://getstream.github.io/stream-chat-react/#section-typingcontext)
 * @example ./Channel.md
 */
export const Channel = React.memo(UnMemoizedChannel) as typeof UnMemoizedChannel;<|MERGE_RESOLUTION|>--- conflicted
+++ resolved
@@ -191,13 +191,10 @@
   Message?: ComponentContextValue<At, Ch, Co, Ev, Me, Re, Us>['Message'];
   /** Custom UI component for a deleted message, defaults to and accepts same props as: [MessageDeleted](https://github.com/GetStream/stream-chat-react/blob/master/src/components/Message/MessageDeleted.tsx) */
   MessageDeleted?: ComponentContextValue<At, Ch, Co, Ev, Me, Re, Us>['MessageDeleted'];
-<<<<<<< HEAD
   /** The component handling how the message input is rendered */
   MessageInput?: ComponentContextValue<At, Ch, Co, Ev, Me, Re, Us>['MessageInput'];
-=======
   /** Custom UI component to display a notification when scrolled up the list and new messages arrive, defaults to and accepts same props as [MessageNotification](https://github.com/GetStream/stream-chat-react/blob/master/src/components/MessageList/MessageNotification.tsx) */
   MessageNotification?: React.ComponentType<MessageNotificationProps>;
->>>>>>> b7cedacb
   /** Custom UI component for message options popup, defaults to and accepts same props as: [MessageOptions](https://github.com/GetStream/stream-chat-react/blob/master/src/components/Message/MessageOptions.tsx) */
   MessageOptions?: ComponentContextValue<At, Ch, Co, Ev, Me, Re, Us>['MessageOptions'];
   /** Custom UI component to display message replies, defaults to and accepts same props as: [MessageRepliesCountButton](https://github.com/GetStream/stream-chat-react/blob/master/src/components/Message/MessageRepliesCountButton.tsx) */
