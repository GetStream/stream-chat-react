--- conflicted
+++ resolved
@@ -66,12 +66,7 @@
   DEFAULT_THREAD_PAGE_SIZE,
 } from '../../constants/limits';
 
-<<<<<<< HEAD
-import { hasMoreMessagesProbably, hasNotMoreMessages } from '../MessageList/utils';
-=======
 import { hasMoreMessagesProbably } from '../MessageList/utils';
-import defaultEmojiData from '../../stream-emoji.json';
->>>>>>> 3f7acda2
 import { makeAddNotifications } from './utils';
 import { getChannel } from '../../utils/getChannel';
 
@@ -119,17 +114,10 @@
   DateSeparator?: ComponentContextValue<StreamChatGenerics>['DateSeparator'];
   /** Custom UI component to override default edit message input, defaults to and accepts same props as: [EditMessageForm](https://github.com/GetStream/stream-chat-react/blob/master/src/components/MessageInput/EditMessageForm.tsx) */
   EditMessageInput?: ComponentContextValue<StreamChatGenerics>['EditMessageInput'];
-<<<<<<< HEAD
   /** Custom UI component for rendering button with emoji picker in MessageInput */
   EmojiPicker?: ComponentContextValue<StreamChatGenerics>['EmojiPicker'];
   /** Mechanism to be used with autocomplete and text replace features of the `MessageInput` component, see [emoji-mart `SearchIndex`](https://github.com/missive/emoji-mart#%EF%B8%8F%EF%B8%8F-headless-search) */
   emojiSearchIndex?: ComponentContextValue<StreamChatGenerics>['emojiSearchIndex'];
-  /** Custom UI component to be shown if no active channel is set, defaults to null and skips rendering the Channel component */
-  EmptyPlaceholder?: React.ReactElement;
-=======
-  /** Custom UI component for emoji button in input, defaults to and accepts same props as: [EmojiIconSmall](https://github.com/GetStream/stream-chat-react/blob/master/src/components/MessageInput/icons.tsx) */
-  EmojiIcon?: ComponentContextValue<StreamChatGenerics>['EmojiIcon'];
->>>>>>> 3f7acda2
   /** Custom UI component to be displayed when the `MessageList` is empty, defaults to and accepts same props as: [EmptyStateIndicator](https://github.com/GetStream/stream-chat-react/blob/master/src/components/EmptyStateIndicator/EmptyStateIndicator.tsx)  */
   EmptyStateIndicator?: ComponentContextValue<StreamChatGenerics>['EmptyStateIndicator'];
   /** Custom UI component for file upload icon, defaults to and accepts same props as: [FileUploadIcon](https://github.com/GetStream/stream-chat-react/blob/master/src/components/MessageInput/icons.tsx) */
@@ -194,94 +182,82 @@
   VirtualMessage?: ComponentContextValue<StreamChatGenerics>['VirtualMessage'];
 };
 
-type ChannelPropsForwardedToEmojiContext = {
-  /** Custom UI component to override default `NimbleEmoji` from `emoji-mart` */
-  Emoji?: EmojiContextValue['Emoji'];
-  /** Custom prop to override default `facebook.json` emoji data set from `emoji-mart` */
-  emojiData?: EmojiMartData;
-  /** Custom UI component to override default `NimbleEmojiIndex` from `emoji-mart` */
-  EmojiIndex?: EmojiContextValue['EmojiIndex'];
-  /** Custom UI component to override default `NimblePicker` from `emoji-mart` */
-  EmojiPicker?: EmojiContextValue['EmojiPicker'];
-};
-
 export type ChannelProps<
   StreamChatGenerics extends DefaultStreamChatGenerics = DefaultStreamChatGenerics,
   V extends CustomTrigger = CustomTrigger
-> = ChannelPropsForwardedToComponentContext<StreamChatGenerics> &
-  ChannelPropsForwardedToEmojiContext & {
-    /** List of accepted file types */
-    acceptedFiles?: string[];
-    /** Custom handler function that runs when the active channel has unread messages (i.e., when chat is running on a separate browser tab) */
-    activeUnreadHandler?: (unread: number, documentTitle: string) => void;
-    /** The connected and active channel */
-    channel?: StreamChannel<StreamChatGenerics>;
-    /**
-     * Optional configuration parameters used for the initial channel query.
-     * Applied only if the value of channel.initialized is false.
-     * If the channel instance has already been initialized (channel has been queried),
-     * then the channel query will be skipped and channelQueryOptions will not be applied.
-     */
-    channelQueryOptions?: ChannelQueryOptions<StreamChatGenerics>;
-    /** Custom action handler to override the default `client.deleteMessage(message.id)` function */
-    doDeleteMessageRequest?: (
-      message: StreamMessage<StreamChatGenerics>,
-    ) => Promise<MessageResponse<StreamChatGenerics>>;
-    /** Custom action handler to override the default `channel.markRead` request function (advanced usage only) */
-    doMarkReadRequest?: (
-      channel: StreamChannel<StreamChatGenerics>,
-    ) => Promise<MessageResponse<StreamChatGenerics>> | void;
-    /** Custom action handler to override the default `channel.sendMessage` request function (advanced usage only) */
-    doSendMessageRequest?: (
-      channelId: string,
-      message: Message<StreamChatGenerics>,
-      options?: SendMessageOptions,
-    ) => ReturnType<StreamChannel<StreamChatGenerics>['sendMessage']> | void;
-    /** Custom action handler to override the default `client.updateMessage` request function (advanced usage only) */
-    doUpdateMessageRequest?: (
-      cid: string,
-      updatedMessage: UpdatedMessage<StreamChatGenerics>,
-      options?: UpdateMessageOptions,
-    ) => ReturnType<StreamChat<StreamChatGenerics>['updateMessage']>;
-    /** If true, chat users will be able to drag and drop file uploads to the entire channel window */
-    dragAndDropWindow?: boolean;
-    /** Custom UI component to be shown if no active channel is set, defaults to null and skips rendering the Channel component */
-    EmptyPlaceholder?: React.ReactElement;
-    /**
-     * A global flag to toggle the URL enrichment and link previews in `MessageInput` components.
-     * By default, the feature is disabled. Can be overridden on Thread, MessageList level through additionalMessageInputProps
-     * or directly on MessageInput level through urlEnrichmentConfig.
-     */
-    enrichURLForPreview?: URLEnrichmentConfig['enrichURLForPreview'];
-    /** Global configuration for link preview generation in all the MessageInput components */
-    enrichURLForPreviewConfig?: Omit<URLEnrichmentConfig, 'enrichURLForPreview'>;
-    /** The giphy version to render - check the keys of the [Image Object](https://developers.giphy.com/docs/api/schema#image-object) for possible values. Uses 'fixed_height' by default */
-    giphyVersion?: GiphyVersions;
-    /** A custom function to provide size configuration for image attachments */
-    imageAttachmentSizeHandler?: ImageAttachmentSizeHandler;
-    /**
-     * Allows to prevent triggering the channel.watch() call when mounting the component.
-     * That means that no channel data from the back-end will be received neither channel WS events will be delivered to the client.
-     * Preventing to initialize the channel on mount allows us to postpone the channel creation to a later point in time.
-     */
-    initializeOnMount?: boolean;
-    /** Maximum number of attachments allowed per message */
-    maxNumberOfFiles?: number;
-    /** Whether to allow multiple attachment uploads */
-    multipleUploads?: boolean;
-    /** Custom action handler function to run on click of an @mention in a message */
-    onMentionsClick?: OnMentionAction<StreamChatGenerics>;
-    /** Custom action handler function to run on hover of an @mention in a message */
-    onMentionsHover?: OnMentionAction<StreamChatGenerics>;
-    /** If `dragAndDropWindow` prop is true, the props to pass to the MessageInput component (overrides props placed directly on MessageInput) */
-    optionalMessageInputProps?: MessageInputProps<StreamChatGenerics, V>;
-    /** You can turn on/off thumbnail generation for video attachments */
-    shouldGenerateVideoThumbnail?: boolean;
-    /** If true, skips the message data string comparison used to memoize the current channel messages (helpful for channels with 1000s of messages) */
-    skipMessageDataMemoization?: boolean;
-    /** A custom function to provide size configuration for video attachments */
-    videoAttachmentSizeHandler?: VideoAttachmentSizeHandler;
-  };
+> = ChannelPropsForwardedToComponentContext<StreamChatGenerics> & {
+  /** List of accepted file types */
+  acceptedFiles?: string[];
+  /** Custom handler function that runs when the active channel has unread messages (i.e., when chat is running on a separate browser tab) */
+  activeUnreadHandler?: (unread: number, documentTitle: string) => void;
+  /** The connected and active channel */
+  channel?: StreamChannel<StreamChatGenerics>;
+  /**
+   * Optional configuration parameters used for the initial channel query.
+   * Applied only if the value of channel.initialized is false.
+   * If the channel instance has already been initialized (channel has been queried),
+   * then the channel query will be skipped and channelQueryOptions will not be applied.
+   */
+  channelQueryOptions?: ChannelQueryOptions<StreamChatGenerics>;
+  /** Custom action handler to override the default `client.deleteMessage(message.id)` function */
+  doDeleteMessageRequest?: (
+    message: StreamMessage<StreamChatGenerics>,
+  ) => Promise<MessageResponse<StreamChatGenerics>>;
+  /** Custom action handler to override the default `channel.markRead` request function (advanced usage only) */
+  doMarkReadRequest?: (
+    channel: StreamChannel<StreamChatGenerics>,
+  ) => Promise<MessageResponse<StreamChatGenerics>> | void;
+  /** Custom action handler to override the default `channel.sendMessage` request function (advanced usage only) */
+  doSendMessageRequest?: (
+    channelId: string,
+    message: Message<StreamChatGenerics>,
+    options?: SendMessageOptions,
+  ) => ReturnType<StreamChannel<StreamChatGenerics>['sendMessage']> | void;
+  /** Custom action handler to override the default `client.updateMessage` request function (advanced usage only) */
+  doUpdateMessageRequest?: (
+    cid: string,
+    updatedMessage: UpdatedMessage<StreamChatGenerics>,
+    options?: UpdateMessageOptions,
+  ) => ReturnType<StreamChat<StreamChatGenerics>['updateMessage']>;
+  /** If true, chat users will be able to drag and drop file uploads to the entire channel window */
+  dragAndDropWindow?: boolean;
+  /** Custom UI component to be shown if no active channel is set, defaults to null and skips rendering the Channel component */
+  EmptyPlaceholder?: React.ReactElement;
+  /**
+   * A global flag to toggle the URL enrichment and link previews in `MessageInput` components.
+   * By default, the feature is disabled. Can be overridden on Thread, MessageList level through additionalMessageInputProps
+   * or directly on MessageInput level through urlEnrichmentConfig.
+   */
+  enrichURLForPreview?: URLEnrichmentConfig['enrichURLForPreview'];
+  /** Global configuration for link preview generation in all the MessageInput components */
+  enrichURLForPreviewConfig?: Omit<URLEnrichmentConfig, 'enrichURLForPreview'>;
+  /** The giphy version to render - check the keys of the [Image Object](https://developers.giphy.com/docs/api/schema#image-object) for possible values. Uses 'fixed_height' by default */
+  giphyVersion?: GiphyVersions;
+  /** A custom function to provide size configuration for image attachments */
+  imageAttachmentSizeHandler?: ImageAttachmentSizeHandler;
+  /**
+   * Allows to prevent triggering the channel.watch() call when mounting the component.
+   * That means that no channel data from the back-end will be received neither channel WS events will be delivered to the client.
+   * Preventing to initialize the channel on mount allows us to postpone the channel creation to a later point in time.
+   */
+  initializeOnMount?: boolean;
+  /** Maximum number of attachments allowed per message */
+  maxNumberOfFiles?: number;
+  /** Whether to allow multiple attachment uploads */
+  multipleUploads?: boolean;
+  /** Custom action handler function to run on click of an @mention in a message */
+  onMentionsClick?: OnMentionAction<StreamChatGenerics>;
+  /** Custom action handler function to run on hover of an @mention in a message */
+  onMentionsHover?: OnMentionAction<StreamChatGenerics>;
+  /** If `dragAndDropWindow` prop is true, the props to pass to the MessageInput component (overrides props placed directly on MessageInput) */
+  optionalMessageInputProps?: MessageInputProps<StreamChatGenerics, V>;
+  /** You can turn on/off thumbnail generation for video attachments */
+  shouldGenerateVideoThumbnail?: boolean;
+  /** If true, skips the message data string comparison used to memoize the current channel messages (helpful for channels with 1000s of messages) */
+  skipMessageDataMemoization?: boolean;
+  /** A custom function to provide size configuration for video attachments */
+  videoAttachmentSizeHandler?: VideoAttachmentSizeHandler;
+};
 
 const UnMemoizedChannel = <
   StreamChatGenerics extends DefaultStreamChatGenerics = DefaultStreamChatGenerics,
