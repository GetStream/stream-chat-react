--- conflicted
+++ resolved
@@ -99,13 +99,8 @@
 import type { URLEnrichmentConfig } from '../MessageInput/hooks/useLinkPreviews';
 import { useSearchFocusedMessage } from '../../experimental/Search/hooks';
 
-<<<<<<< HEAD
-export type ChannelPropsForwardedToComponentContext<
-  StreamChatGenerics extends DefaultStreamChatGenerics = DefaultStreamChatGenerics
-=======
 type ChannelPropsForwardedToComponentContext<
   StreamChatGenerics extends DefaultStreamChatGenerics = DefaultStreamChatGenerics,
->>>>>>> e81fc695
 > = Pick<
   ComponentContextValue<StreamChatGenerics>,
   | 'Attachment'
@@ -364,18 +359,8 @@
     [propChannelQueryOptions],
   );
 
-<<<<<<< HEAD
-  const {
-    client,
-    customClasses,
-    latestMessageDatesByChannels,
-    mutes,
-    searchController,
-  } = useChatContext<StreamChatGenerics>('Channel');
-=======
-  const { client, customClasses, latestMessageDatesByChannels, mutes } =
+  const { client, customClasses, latestMessageDatesByChannels, mutes, searchController } =
     useChatContext<StreamChatGenerics>('Channel');
->>>>>>> e81fc695
   const { t } = useTranslationContext('Channel');
   const chatContainerClass = getChatContainerClass(customClasses?.chatContainer);
   const windowsEmojiClass = useImageFlagEmojisOnWindowsClass();
@@ -408,7 +393,9 @@
   const lastRead = useRef<Date | undefined>(undefined);
   const online = useRef(true);
 
-  const clearHighlightedMessageTimeoutId = useRef<ReturnType<typeof setTimeout> | null>(null);
+  const clearHighlightedMessageTimeoutId = useRef<ReturnType<typeof setTimeout> | null>(
+    null,
+  );
 
   const channelCapabilitiesArray = channel.data?.own_capabilities as string[];
 
@@ -793,20 +780,6 @@
     return queryResponse.messages.length;
   };
 
-<<<<<<< HEAD
-  const jumpToMessage: ChannelActionContextValue<StreamChatGenerics>['jumpToMessage'] = useCallback(
-    async (
-      messageId,
-      messageLimit = DEFAULT_JUMP_TO_PAGE_SIZE,
-      highlightDuration = DEFAULT_HIGHLIGHT_DURATION,
-    ) => {
-      dispatch({ loadingMore: true, type: 'setLoadingMore' });
-      await channel.state.loadMessageIntoState(messageId, undefined, messageLimit);
-=======
-  const clearHighlightedMessageTimeoutId = useRef<ReturnType<typeof setTimeout> | null>(
-    null,
-  );
-
   const jumpToMessage: ChannelActionContextValue<StreamChatGenerics>['jumpToMessage'] =
     useCallback(
       async (
@@ -818,35 +791,18 @@
         await channel.state.loadMessageIntoState(messageId, undefined, messageLimit);
 
         loadMoreFinished(channel.state.messagePagination.hasPrev, channel.state.messages);
-        dispatch({
-          hasMoreNewer: channel.state.messagePagination.hasNext,
+        handleHighlightedMessageChange({
+          highlightDuration,
           highlightedMessageId: messageId,
-          type: 'jumpToMessageFinished',
         });
-
-        if (clearHighlightedMessageTimeoutId.current) {
-          clearTimeout(clearHighlightedMessageTimeoutId.current);
-        }
->>>>>>> e81fc695
-
-        clearHighlightedMessageTimeoutId.current = setTimeout(() => {
-          clearHighlightedMessageTimeoutId.current = null;
-          dispatch({ type: 'clearHighlightedMessage' });
-        }, highlightDuration);
       },
-      [channel, loadMoreFinished],
+      [channel, handleHighlightedMessageChange, loadMoreFinished],
     );
 
   const jumpToLatestMessage: ChannelActionContextValue<StreamChatGenerics>['jumpToLatestMessage'] =
     useCallback(async () => {
       await channel.state.loadMessageIntoState('latest');
       loadMoreFinished(channel.state.messagePagination.hasPrev, channel.state.messages);
-<<<<<<< HEAD
-      handleHighlightedMessageChange({ highlightDuration, highlightedMessageId: messageId });
-    },
-    [channel, handleHighlightedMessageChange, loadMoreFinished],
-  );
-=======
       dispatch({
         type: 'jumpToLatestMessage',
       });
@@ -933,7 +889,6 @@
             );
           }
         }
->>>>>>> e81fc695
 
         if (!firstUnreadMessageId && !lastReadMessageId) {
           addNotification(t('Failed to jump to the first unread message'), 'error');
@@ -982,41 +937,20 @@
             first_unread_message_id: firstUnreadMessageId,
             last_read_message_id: lastReadMessageId,
           });
-
-        dispatch({
-          hasMoreNewer: channel.state.messagePagination.hasNext,
+        handleHighlightedMessageChange({
+          highlightDuration,
           highlightedMessageId: firstUnreadMessageId,
-          type: 'jumpToMessageFinished',
         });
-<<<<<<< HEAD
-      handleHighlightedMessageChange({
-        highlightDuration,
-        highlightedMessageId: firstUnreadMessageId,
-      });
-    },
-    [
-      addNotification,
-      channel,
-      handleHighlightedMessageChange,
-      loadMoreFinished,
-      t,
-      channelUnreadUiState,
-    ],
-  );
-=======
-
-        if (clearHighlightedMessageTimeoutId.current) {
-          clearTimeout(clearHighlightedMessageTimeoutId.current);
-        }
-
-        clearHighlightedMessageTimeoutId.current = setTimeout(() => {
-          clearHighlightedMessageTimeoutId.current = null;
-          dispatch({ type: 'clearHighlightedMessage' });
-        }, highlightDuration);
       },
-      [addNotification, channel, loadMoreFinished, t, channelUnreadUiState],
+      [
+        addNotification,
+        channel,
+        handleHighlightedMessageChange,
+        loadMoreFinished,
+        t,
+        channelUnreadUiState,
+      ],
     );
->>>>>>> e81fc695
 
   const deleteMessage = useCallback(
     async (
