--- conflicted
+++ resolved
@@ -14,11 +14,7 @@
   return (
     <div className='str-chat__load-more-button'>
       <button
-<<<<<<< HEAD
-        aria-label={'Load More Channels'}
-=======
         aria-label='Load More Channels'
->>>>>>> d289535c
         className='str-chat__load-more-button__button'
         data-testid='load-more-button'
         disabled={refreshing}
