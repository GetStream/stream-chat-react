import React, { useCallback } from 'react';

import { AutoCompleteTextarea } from '../AutoCompleteTextarea';
import { LoadingIndicator } from '../Loading/LoadingIndicator';

import { useMessageInputContext } from '../../context/MessageInputContext';
import { useTranslationContext } from '../../context/TranslationContext';
import { useComponentContext } from '../../context/ComponentContext';

import type { EmojiData } from 'emoji-mart';
import type { CommandResponse, UserResponse } from 'stream-chat';

import type { TriggerSettings } from '../MessageInput/DefaultTriggerProvider';

import type {
  CustomTrigger,
  DefaultAttachmentType,
  DefaultChannelType,
  DefaultCommandType,
  DefaultEventType,
  DefaultMessageType,
  DefaultReactionType,
  DefaultUserType,
} from '../../types/types';

type ObjectUnion<T> = T[keyof T];

export type SuggestionCommand<
  Co extends DefaultCommandType = DefaultCommandType
> = CommandResponse<Co>;

export type SuggestionUser<Us extends DefaultUserType<Us> = DefaultUserType> = UserResponse<Us>;

export type SuggestionItemProps<
  Co extends DefaultCommandType = DefaultCommandType,
  Us extends DefaultUserType<Us> = DefaultUserType
> = {
  className: string;
  component: JSX.Element;
  item: EmojiData | SuggestionUser<Us> | SuggestionCommand<Co>;
  key: React.Key;
  onClickHandler: (event: React.BaseSyntheticEvent) => void;
  onSelectHandler: (item: EmojiData | SuggestionUser<Us> | SuggestionCommand<Co>) => void;
  selected: boolean;
  style: React.CSSProperties;
  value: string;
};

export type SuggestionListProps<
  Co extends DefaultCommandType = DefaultCommandType,
  Us extends DefaultUserType<Us> = DefaultUserType,
  V extends CustomTrigger = CustomTrigger
> = ObjectUnion<
  {
    [key in keyof TriggerSettings<Co, Us, V>]: {
      component: TriggerSettings<Co, Us, V>[key]['component'];
      dropdownScroll: (element: HTMLDivElement) => void;
      getSelectedItem:
        | ((item: Parameters<TriggerSettings<Co, Us, V>[key]['output']>[0]) => void)
        | null;
      getTextToReplace: (
        item: Parameters<TriggerSettings<Co, Us, V>[key]['output']>[0],
      ) => {
        caretPosition: 'start' | 'end' | 'next' | number;
        text: string;
        key?: string;
      };
      onSelect: (newToken: {
        caretPosition: 'start' | 'end' | 'next' | number;
        text: string;
      }) => void;
      values: Parameters<Parameters<TriggerSettings<Co, Us, V>[key]['dataProvider']>[2]>[0];
      className?: string;
      itemClassName?: string;
      itemStyle?: React.CSSProperties;
      style?: React.CSSProperties;
      value?: string;
    };
  }
>;

export type ChatAutoCompleteProps = {
  /** Function to override the default submit handler on the underlying `textarea` component */
  handleSubmit?: (event: React.BaseSyntheticEvent) => void;
  /** Function to override the default onChange behavior on the underlying `textarea` component */
  onChange?: React.ChangeEventHandler<HTMLTextAreaElement>;
  /** Function to run on focus of the underlying `textarea` component */
  onFocus?: React.FocusEventHandler<HTMLTextAreaElement>;
  /** Function to override the default onPaste behavior on the underlying `textarea` component */
  onPaste?: (event: React.ClipboardEvent<HTMLTextAreaElement>) => void;
  /** Placeholder for the the underlying `textarea` component */
  placeholder?: string;
  /** The initial number of rows for the underlying `textarea` component */
  rows?: number;
  /** The text value of the underlying `textarea` component */
  value?: string;
};

const UnMemoizedChatAutoComplete = <
  At extends DefaultAttachmentType = DefaultAttachmentType,
  Ch extends DefaultChannelType = DefaultChannelType,
  Co extends DefaultCommandType = DefaultCommandType,
  Ev extends DefaultEventType = DefaultEventType,
  Me extends DefaultMessageType = DefaultMessageType,
  Re extends DefaultReactionType = DefaultReactionType,
  Us extends DefaultUserType<Us> = DefaultUserType,
  V extends CustomTrigger = CustomTrigger
>(
  props: ChatAutoCompleteProps,
) => {
  const {
    AutocompleteSuggestionItem: SuggestionItem,
    AutocompleteSuggestionList: SuggestionList,
  } = useComponentContext<At, Ch, Co, Ev, Me, Re, Us, V>('ChatAutoComplete');
  const { t } = useTranslationContext('ChatAutoComplete');

  const messageInput = useMessageInputContext<At, Ch, Co, Ev, Me, Re, Us, V>('ChatAutoComplete');
  const { cooldownRemaining, disabled, emojiIndex, textareaRef: innerRef } = messageInput;

  const placeholder = props.placeholder || t('Type your message');

  const emojiReplace = (word: string) => {
    const found = emojiIndex?.search(word) || [];
    const emoji = found
      .filter(Boolean)
      .slice(0, 10)
      .find(({ emoticons }: EmojiData) => !!emoticons?.includes(word));
    if (!emoji || !('native' in emoji)) return null;
    return emoji.native;
  };

  const updateInnerRef = useCallback(
    (ref) => {
      if (innerRef) {
        innerRef.current = ref;
      }
    },
    [innerRef],
  );

  return (
    <AutoCompleteTextarea
      additionalTextareaProps={messageInput.additionalTextareaProps}
<<<<<<< HEAD
      aria-label={cooldownRemaining ? 'Slow Mode ON' : placeholder}
=======
      aria-label={cooldownRemaining ? t('Slow Mode ON') : placeholder}
>>>>>>> 1090ec1e
      className='str-chat__textarea__textarea'
      closeCommandsList={messageInput.closeCommandsList}
      closeMentionsList={messageInput.closeMentionsList}
      containerClassName='str-chat__textarea'
      disabled={disabled || !!cooldownRemaining}
      disableMentions={messageInput.disableMentions}
      dropdownClassName='str-chat__emojisearch'
      grow={messageInput.grow}
      handleSubmit={props.handleSubmit || messageInput.handleSubmit}
      innerRef={updateInnerRef}
      itemClassName='str-chat__emojisearch__item'
      keycodeSubmitKeys={messageInput.keycodeSubmitKeys}
      listClassName='str-chat__emojisearch__list'
      loadingComponent={LoadingIndicator}
      maxRows={messageInput.maxRows}
      minChar={0}
      onChange={props.onChange || messageInput.handleChange}
      onFocus={props.onFocus}
      onPaste={props.onPaste || messageInput.onPaste}
      placeholder={cooldownRemaining ? t('Slow Mode ON') : placeholder}
      replaceWord={emojiReplace}
      rows={props.rows || 1}
      showCommandsList={messageInput.showCommandsList}
      showMentionsList={messageInput.showMentionsList}
      SuggestionItem={SuggestionItem}
      SuggestionList={SuggestionList}
      trigger={messageInput.autocompleteTriggers || {}}
      value={props.value || messageInput.text}
    />
  );
};

export const ChatAutoComplete = React.memo(
  UnMemoizedChatAutoComplete,
) as typeof UnMemoizedChatAutoComplete;<|MERGE_RESOLUTION|>--- conflicted
+++ resolved
@@ -141,11 +141,7 @@
   return (
     <AutoCompleteTextarea
       additionalTextareaProps={messageInput.additionalTextareaProps}
-<<<<<<< HEAD
-      aria-label={cooldownRemaining ? 'Slow Mode ON' : placeholder}
-=======
       aria-label={cooldownRemaining ? t('Slow Mode ON') : placeholder}
->>>>>>> 1090ec1e
       className='str-chat__textarea__textarea'
       closeCommandsList={messageInput.closeCommandsList}
       closeMentionsList={messageInput.closeMentionsList}
