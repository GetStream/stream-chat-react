import React from 'react';

import { useTranslationContext } from '../../context';

export const MenuIcon = ({ title }: { title?: string }) => {
  const { t } = useTranslationContext('MenuIcon');

  return (
    <svg data-testid='menu-icon' viewBox='0 0 448 512' xmlns='http://www.w3.org/2000/svg'>
<<<<<<< HEAD
      <title>{title ? title : t('Menu')}</title>
=======
      <title>{title || t('Menu')}</title>
>>>>>>> c00b6968
      <path
        d='M0 88C0 74.75 10.75 64 24 64H424C437.3 64 448 74.75 448 88C448 101.3 437.3 112 424 112H24C10.75 112 0 101.3 0 88zM0 248C0 234.7 10.75 224 24 224H424C437.3 224 448 234.7 448 248C448 261.3 437.3 272 424 272H24C10.75 272 0 261.3 0 248zM424 432H24C10.75 432 0 421.3 0 408C0 394.7 10.75 384 24 384H424C437.3 384 448 394.7 448 408C448 421.3 437.3 432 424 432z'
        fill='currentColor'
      />
    </svg>
  );
};<|MERGE_RESOLUTION|>--- conflicted
+++ resolved
@@ -7,11 +7,7 @@
 
   return (
     <svg data-testid='menu-icon' viewBox='0 0 448 512' xmlns='http://www.w3.org/2000/svg'>
-<<<<<<< HEAD
-      <title>{title ? title : t('Menu')}</title>
-=======
-      <title>{title || t('Menu')}</title>
->>>>>>> c00b6968
+      <title>{title ?? t('Menu')}</title>
       <path
         d='M0 88C0 74.75 10.75 64 24 64H424C437.3 64 448 74.75 448 88C448 101.3 437.3 112 424 112H24C10.75 112 0 101.3 0 88zM0 248C0 234.7 10.75 224 24 224H424C437.3 224 448 234.7 448 248C448 261.3 437.3 272 424 272H24C10.75 272 0 261.3 0 248zM424 432H24C10.75 432 0 421.3 0 408C0 394.7 10.75 384 24 384H424C437.3 384 448 394.7 448 408C448 421.3 437.3 432 424 432z'
         fill='currentColor'
