import React from 'react';

import { AvatarProps, Avatar as DefaultAvatar } from '../Avatar';

import { useChannelStateContext } from '../../context/ChannelStateContext';
import { useChatContext } from '../../context/ChatContext';
import { useTranslationContext } from '../../context/TranslationContext';

import type {
  DefaultAttachmentType,
  DefaultChannelType,
  DefaultCommandType,
  DefaultEventType,
  DefaultMessageType,
  DefaultReactionType,
  DefaultUserType,
} from '../../../types/types';

export type ChannelHeaderProps = {
  /**
   * Custom UI component to display user avatar.
   *
   * Defaults to and accepts same props as: [Avatar](https://github.com/GetStream/stream-chat-react/blob/master/src/components/Avatar/Avatar.tsx)
   * */
  Avatar?: React.ComponentType<AvatarProps>;
  /** Manually set the image to render, defaults to the Channel image */
  image?: string;
  /** Show a little indicator that the Channel is live right now */
  live?: boolean;
  /** Set title manually */
  title?: string;
};

const UnMemoizedChannelHeader = <
  At extends DefaultAttachmentType = DefaultAttachmentType,
  Ch extends DefaultChannelType = DefaultChannelType,
  Co extends DefaultCommandType = DefaultCommandType,
  Ev extends DefaultEventType = DefaultEventType,
  Me extends DefaultMessageType = DefaultMessageType,
  Re extends DefaultReactionType = DefaultReactionType,
  Us extends DefaultUserType<Us> = DefaultUserType
>(
  props: ChannelHeaderProps,
) => {
  const { Avatar = DefaultAvatar, image: propImage, live, title } = props;

<<<<<<< HEAD
  const { channel, watcher_count } = useChannelStateContext<
    At,
    Ch,
    Co,
    Ev,
    Me,
    Re,
    Us
  >();
=======
  const { channel, watcher_count } = useChannelContext<At, Ch, Co, Ev, Me, Re, Us>();
>>>>>>> 105d9d2f
  const { openMobileNav } = useChatContext<At, Ch, Co, Ev, Me, Re, Us>();
  const { t } = useTranslationContext();

  const { image: channelImage, member_count, name, subtitle } = channel?.data || {};

  const image = propImage || channelImage;

  return (
    <div className='str-chat__header-livestream'>
      <div className='str-chat__header-hamburger' onClick={openMobileNav}>
        <span className='str-chat__header-hamburger--line'></span>
        <span className='str-chat__header-hamburger--line'></span>
        <span className='str-chat__header-hamburger--line'></span>
      </div>
      {image && (
        <Avatar image={image} shape='rounded' size={channel?.type === 'commerce' ? 60 : 40} />
      )}
      <div className='str-chat__header-livestream-left'>
        <p className='str-chat__header-livestream-left--title'>
          {title || name}{' '}
          {live && <span className='str-chat__header-livestream-left--livelabel'>{t('live')}</span>}
        </p>
        {subtitle && <p className='str-chat__header-livestream-left--subtitle'>{subtitle}</p>}
        <p className='str-chat__header-livestream-left--members'>
          {!live && !!member_count && member_count > 0 && (
            <>
              {t('{{ memberCount }} members', {
                memberCount: member_count,
              })}
              ,{' '}
            </>
          )}
          {t('{{ watcherCount }} online', { watcherCount: watcher_count })}
        </p>
      </div>
    </div>
  );
};

/**
The ChannelHeader component renders some basic information about a Channel.
* @example ./ChannelHeader.md
*/
export const ChannelHeader = React.memo(UnMemoizedChannelHeader) as typeof UnMemoizedChannelHeader;<|MERGE_RESOLUTION|>--- conflicted
+++ resolved
@@ -44,19 +44,7 @@
 ) => {
   const { Avatar = DefaultAvatar, image: propImage, live, title } = props;
 
-<<<<<<< HEAD
-  const { channel, watcher_count } = useChannelStateContext<
-    At,
-    Ch,
-    Co,
-    Ev,
-    Me,
-    Re,
-    Us
-  >();
-=======
-  const { channel, watcher_count } = useChannelContext<At, Ch, Co, Ev, Me, Re, Us>();
->>>>>>> 105d9d2f
+  const { channel, watcher_count } = useChannelStateContext<At, Ch, Co, Ev, Me, Re, Us>();
   const { openMobileNav } = useChatContext<At, Ch, Co, Ev, Me, Re, Us>();
   const { t } = useTranslationContext();
 
