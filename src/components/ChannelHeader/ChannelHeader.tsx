import React from 'react';

import { AvatarProps, Avatar as DefaultAvatar } from '../Avatar';

import { useChannelStateContext } from '../../context/ChannelStateContext';
import { useChatContext } from '../../context/ChatContext';
import { useTranslationContext } from '../../context/TranslationContext';

import type {
  DefaultAttachmentType,
  DefaultChannelType,
  DefaultCommandType,
  DefaultEventType,
  DefaultMessageType,
  DefaultReactionType,
  DefaultUserType,
} from '../../types/types';

export type ChannelHeaderProps = {
  /** UI component to display a user's avatar, defaults to and accepts same props as: [Avatar](https://github.com/GetStream/stream-chat-react/blob/master/src/components/Avatar/Avatar.tsx) */
  Avatar?: React.ComponentType<AvatarProps>;
  /** Manually set the image to render, defaults to the Channel image */
  image?: string;
  /** Show a little indicator that the Channel is live right now */
  live?: boolean;
  /** Set title manually */
  title?: string;
};

const UnMemoizedChannelHeader = <
  At extends DefaultAttachmentType = DefaultAttachmentType,
  Ch extends DefaultChannelType = DefaultChannelType,
  Co extends DefaultCommandType = DefaultCommandType,
  Ev extends DefaultEventType = DefaultEventType,
  Me extends DefaultMessageType = DefaultMessageType,
  Re extends DefaultReactionType = DefaultReactionType,
  Us extends DefaultUserType<Us> = DefaultUserType
>(
  props: ChannelHeaderProps,
) => {
  const { Avatar = DefaultAvatar, image: propImage, live, title } = props;

  const { channel, watcher_count } = useChannelStateContext<At, Ch, Co, Ev, Me, Re, Us>(
    'ChannelHeader',
  );
  const { openMobileNav } = useChatContext<At, Ch, Co, Ev, Me, Re, Us>('ChannelHeader');
  const { t } = useTranslationContext('ChannelHeader');

  const { image: channelImage, member_count, name, subtitle } = channel?.data || {};

  const image = propImage || channelImage;

  return (
    <div className='str-chat__header-livestream'>
<<<<<<< HEAD
      <button className='str-chat__header-hamburger' onClick={openMobileNav}>
=======
      <button aria-label='Menu' className='str-chat__header-hamburger' onClick={openMobileNav}>
>>>>>>> 4baa2bd2
        <span className='str-chat__header-hamburger--line'></span>
        <span className='str-chat__header-hamburger--line'></span>
        <span className='str-chat__header-hamburger--line'></span>
      </button>
      {image && (
        <Avatar image={image} shape='rounded' size={channel?.type === 'commerce' ? 60 : 40} />
      )}
      <div className='str-chat__header-livestream-left'>
        <p className='str-chat__header-livestream-left--title'>
          {title || name}{' '}
          {live && <span className='str-chat__header-livestream-left--livelabel'>{t('live')}</span>}
        </p>
        {subtitle && <p className='str-chat__header-livestream-left--subtitle'>{subtitle}</p>}
        <p className='str-chat__header-livestream-left--members'>
          {!live && !!member_count && member_count > 0 && (
            <>
              {t('{{ memberCount }} members', {
                memberCount: member_count,
              })}
              ,{' '}
            </>
          )}
          {t('{{ watcherCount }} online', { watcherCount: watcher_count })}
        </p>
      </div>
    </div>
  );
};

/**
 * The ChannelHeader component renders some basic information about a Channel.
 */
export const ChannelHeader = React.memo(UnMemoizedChannelHeader) as typeof UnMemoizedChannelHeader;<|MERGE_RESOLUTION|>--- conflicted
+++ resolved
@@ -52,11 +52,7 @@
 
   return (
     <div className='str-chat__header-livestream'>
-<<<<<<< HEAD
-      <button className='str-chat__header-hamburger' onClick={openMobileNav}>
-=======
       <button aria-label='Menu' className='str-chat__header-hamburger' onClick={openMobileNav}>
->>>>>>> 4baa2bd2
         <span className='str-chat__header-hamburger--line'></span>
         <span className='str-chat__header-hamburger--line'></span>
         <span className='str-chat__header-hamburger--line'></span>
