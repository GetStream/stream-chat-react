--- conflicted
+++ resolved
@@ -49,9 +49,14 @@
 
   // eslint-disable-next-line react-hooks/rules-of-hooks
   useMockedApis(client, [getOrCreateChannelApi(mockedChannelData)]);
-  const channel = client.channel(mockedChannelData.channel.type, mockedChannelData.channel.id);
+  const channel = client.channel(
+    mockedChannelData.channel.type,
+    mockedChannelData.channel.id,
+  );
   await channel.watch();
-  jest.spyOn(channel, 'getConfig').mockImplementation(() => mockedChannelData.channel.config);
+  jest
+    .spyOn(channel, 'getConfig')
+    .mockImplementation(() => mockedChannelData.channel.config);
   return channel;
 };
 
@@ -62,29 +67,9 @@
     members: [generateMember({ user })],
   };
   const channels = await Promise.all(
-<<<<<<< HEAD
     (channelsData ?? [defaultGenerateChannelOptions]).map((channelData) =>
       initChannelFromData({ channelData, client, defaultGenerateChannelOptions }),
     ),
-=======
-    (channelsData ?? [defaultGenerateChannelOptions]).map(async (channelData) => {
-      const mockedChannelData = generateChannel({
-        ...defaultGenerateChannelOptions,
-        ...channelData,
-      });
-
-      useMockedApis(client, [getOrCreateChannelApi(mockedChannelData)]);
-      const channel = client.channel(
-        mockedChannelData.channel.type,
-        mockedChannelData.channel.id,
-      );
-      await channel.watch();
-      jest
-        .spyOn(channel, 'getConfig')
-        .mockImplementation(() => mockedChannelData.channel.config);
-      return channel;
-    }),
->>>>>>> e81fc695
   );
 
   return { channels, client };
