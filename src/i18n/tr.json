{
  "Attach files": "Dosya ekle",
  "Cancel": "İptal",
  "Channel Missing": "Kanal bulunamıyor",
  "Close": "Kapat",
  "Close emoji picker": "Emoji seçiciyi kapat",
  "Commands matching": "Eşleşen komutlar",
  "Connection failure, reconnecting now...": "Bağlantı hatası, tekrar bağlanılıyor...",
  "Delete": "Sil",
  "Delivered": "İletildi",
  "Drag your files here": "Dosyalarınızı buraya sürükleyin",
  "Drag your files here to add to your post": "Gönderinize eklemek için dosyalarınızı buraya sürükleyin",
  "Edit Message": "Mesajı Düzenle",
  "Edit message request failed": "Mesaj düzenleme isteği başarısız oldu",
  "Emoji matching": "Emoji eşleştirme",
  "Empty message...": "Boş mesaj...",
  "Error adding flag": "Bayrak eklenirken hata oluştu",
  "Error connecting to chat, refresh the page to try again.": "Bağlantı hatası, sayfayı yenileyip tekrar deneyin.",
  "Error deleting message": "Mesaj silinirken hata oluştu",
<<<<<<< HEAD
  "Error fetching reactions": "Reaksiyonların elde edilmesinde hata",
=======
  "Error fetching reactions": "Reaksiyonlar alınırken hata oluştu",
  "Error marking message unread. Cannot mark unread messages older than the newest 100 channel messages.": "Mesajı okunmamış olarak işaretleme hatası. En yeni 100 kanal mesajından daha eski okunmamış mesajları işaretleme yapılamaz.",
>>>>>>> 9ce6c669
  "Error muting a user ...": "Kullanıcıyı sessize alırken hata oluştu ...",
  "Error pinning message": "Mesaj sabitlenirken hata oluştu",
  "Error removing message pin": "Mesaj PIN'i kaldırılırken hata oluştu",
  "Error unmuting a user ...": "Kullanıcının sesini açarken hata oluştu ...",
  "Error uploading file": "Dosya yüklenirken hata oluştu",
  "Error uploading image": "Resmi yüklerken hata",
  "Error · Unsent": "Hata · Gönderilemedi",
  "Error: {{ errorMessage }}": "Hata: {{ errorMessage }}",
  "Failed to jump to the first unread message": "İlk okunmamış mesaja atlamada hata oluştu",
  "Flag": "Bayrak",
  "Latest Messages": "Son Mesajlar",
  "Load more": "Daha fazla yükle",
  "Mark as unread": "Okunmamış olarak işaretle",
  "Menu": "Menü",
  "Message Failed · Click to try again": "Mesaj Başarısız · Tekrar denemek için tıklayın",
  "Message Failed · Unauthorized": "Mesaj Başarısız · Yetkisiz",
  "Message deleted": "Mesaj silindi",
  "Message has been successfully flagged": "Mesaj başarıyla bayraklandı",
  "Message pinned": "Mesaj sabitlendi",
  "Messages have been marked unread.": "Mesajlar okunmamış olarak işaretlendi.",
  "Mute": "Sessiz",
  "New": "Yeni",
  "New Messages!": "Yeni Mesajlar!",
  "No chats here yet…": "Henüz burada sohbet yok...",
  "No results found": "Sonuç bulunamadı",
  "Nothing yet...": "Şimdilik hiçbir şey...",
  "Open emoji picker": "Emoji klavyesini aç",
  "People matching": "Eşleşen kişiler",
  "Pin": "Toplu iğne",
  "Pinned by": "Sabitleyen",
  "Reply": "Cevapla",
  "Reply to Message": "Mesajı Cevapla",
  "Search": "Arama",
  "Searching...": "Aranıyor...",
  "Send": "Gönder",
  "Send Anyway": "Neyse Gönder",
  "Send message request failed": "Mesaj gönderme isteği başarısız oldu",
  "Sending...": "Gönderiliyor...",
  "Shuffle": "Karıştır",
  "Slow Mode ON": "Yavaş Mod Açık",
  "Some of the files will not be accepted": "Bazı dosyalar kabul edilmeyecektir",
  "This message did not meet our content guidelines": "Bu mesaj içerik yönergelerimize uygun değil",
  "This message was deleted...": "Bu mesaj silindi",
  "Thread": "Konu",
  "Type your message": "Mesajınızı yazın",
  "Unmute": "Sesini aç",
  "Unpin": "Sabitlemeyi kaldır",
  "Unread messages": "Okunmamış mesajlar",
  "Upload type: \"{{ type }}\" is not allowed": "Yükleme türü: \"{{ type }}\" izin verilmez",
  "User uploaded content": "Kullanıcı tarafından yüklenen içerik",
  "Wait until all attachments have uploaded": "Tüm ekler yüklenene kadar bekleyin",
  "You have no channels currently": "Henüz kanalınız yok",
  "You've reached the maximum number of files": "Maksimum dosya sayısına ulaştınız",
  "ban-command-args": "[@kullanıcıadı] [metin]",
  "ban-command-description": "Bir kullanıcıyı yasakla",
  "giphy-command-args": "[metin]",
  "giphy-command-description": "Rastgele bir gif'i kanala gönder",
  "live": "canlı",
  "mute-command-args": "[@kullanıcıadı]",
  "mute-command-description": "Bir kullanıcının sesini kapat",
  "replyCount_one": "1 cevap",
  "replyCount_other": "{{ count }} cevaplar",
  "searchResultsCount_one": "1 sonuç",
  "searchResultsCount_other": "{{ count }} sonuç",
  "this content could not be displayed": "bu içerik gösterilemiyor",
  "unban-command-args": "[@kullanıcıadı]",
  "unban-command-description": "Bir kullanıcının yasağını kaldır",
  "unmute-command-args": "[@kullanıcıadı]",
  "unmute-command-description": "Bir kullanıcının sesini aç",
  "unreadMessagesSeparatorText_one": "1 okunmamış mesaj",
  "unreadMessagesSeparatorText_other": "{{count}} okunmamış mesaj",
  "{{ commaSeparatedUsers }} and {{ moreCount }} more": "{{ commaSeparatedUsers }} ve {{ moreCount }} daha",
  "{{ commaSeparatedUsers }}, and {{ lastUser }}": "{{ commaSeparatedUsers }}, ve {{ lastUser }}",
  "{{ firstUser }} and {{ secondUser }}": "{{ firstUser }} ve {{ secondUser }}",
  "{{ imageCount }} more": "{{ imageCount }} adet daha",
  "{{ memberCount }} members": "{{ memberCount }} üyeler",
  "{{ user }} has been muted": "{{ user }} sessize alındı",
  "{{ user }} has been unmuted": "{{ user }} sesi açıldı",
  "{{ user }} is typing...": "{{ user }} is typing...",
  "{{ users }} and more are typing...": "{{ users }} and more are typing...",
  "{{ users }} and {{ user }} are typing...": "{{ users }} and {{ user }} are typing...",
  "{{ watcherCount }} online": "{{ watcherCount }} çevrimiçi",
  "{{count}} unread_one": "{{count}} okunmamış",
  "{{count}} unread_other": "{{count}} okunmamış",
  "🏙 Attachment...": "🏙 Ek..."
}<|MERGE_RESOLUTION|>--- conflicted
+++ resolved
@@ -17,12 +17,8 @@
   "Error adding flag": "Bayrak eklenirken hata oluştu",
   "Error connecting to chat, refresh the page to try again.": "Bağlantı hatası, sayfayı yenileyip tekrar deneyin.",
   "Error deleting message": "Mesaj silinirken hata oluştu",
-<<<<<<< HEAD
-  "Error fetching reactions": "Reaksiyonların elde edilmesinde hata",
-=======
   "Error fetching reactions": "Reaksiyonlar alınırken hata oluştu",
   "Error marking message unread. Cannot mark unread messages older than the newest 100 channel messages.": "Mesajı okunmamış olarak işaretleme hatası. En yeni 100 kanal mesajından daha eski okunmamış mesajları işaretleme yapılamaz.",
->>>>>>> 9ce6c669
   "Error muting a user ...": "Kullanıcıyı sessize alırken hata oluştu ...",
   "Error pinning message": "Mesaj sabitlenirken hata oluştu",
   "Error removing message pin": "Mesaj PIN'i kaldırılırken hata oluştu",
