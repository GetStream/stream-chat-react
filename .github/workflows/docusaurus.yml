name: docusaurus
on:
  push:
    branches:
      - master
      - develop
    paths:
      - docusaurus/**
env:
  branch_map: '{"refs/heads/master": "production", "refs/heads/develop": "staging"}'

jobs:
  push_docusaurus:
    runs-on: ubuntu-latest
    outputs:
      target-version: $${{steps.target-version.outputs}}
    steps:
<<<<<<< HEAD
      - name: Pull stream-chat-react
        uses: actions/checkout@v3
      # This part here is cloning a second repository
      # While cloning the repository:
      #   - it clones the repo into the given `path`
      #   - it checks out the branch defined at `ref` (version tag)
      - name: Pull stream-chat-css
        uses: actions/checkout@v3
        with:
          repository: GetStream/stream-chat-css
          path: stream-chat-css
          ref: v${{ node -e 'pkg=require("./package.json"); console.log(pkg.dependencies["@stream-io/stream-chat-css"])' }}
      - name: Merge docs stream-chat-css
        run: bash scripts/merge-stream-chat-css-docs.sh stream-chat-css/docs
      - name: push
=======
      - uses: actions/checkout@v3
      - name: Push to stream-chat-docusaurus
>>>>>>> 19fc992f
        uses: GetStream/push-stream-chat-docusaurus-action@main
        with:
          target-branch: ${{ fromJSON(env.branch_map)[github.ref] }}
        env:
          DOCUSAURUS_GH_TOKEN: ${{ secrets.DOCUSAURUS_GH_TOKEN }}<|MERGE_RESOLUTION|>--- conflicted
+++ resolved
@@ -15,7 +15,6 @@
     outputs:
       target-version: $${{steps.target-version.outputs}}
     steps:
-<<<<<<< HEAD
       - name: Pull stream-chat-react
         uses: actions/checkout@v3
       # This part here is cloning a second repository
@@ -30,11 +29,7 @@
           ref: v${{ node -e 'pkg=require("./package.json"); console.log(pkg.dependencies["@stream-io/stream-chat-css"])' }}
       - name: Merge docs stream-chat-css
         run: bash scripts/merge-stream-chat-css-docs.sh stream-chat-css/docs
-      - name: push
-=======
-      - uses: actions/checkout@v3
       - name: Push to stream-chat-docusaurus
->>>>>>> 19fc992f
         uses: GetStream/push-stream-chat-docusaurus-action@main
         with:
           target-branch: ${{ fromJSON(env.branch_map)[github.ref] }}
