name: Cypress Tests

on: [push]

jobs:
  cypress-run:
    runs-on: ubuntu-latest
    steps:
      - uses: actions/checkout@v2
      - uses: actions/setup-node@v2
        with:
          node-version: '14'

      - name: Cache Project Dependencies
        uses: actions/cache@v2
        with:
          path: ./node_modules
          key: ${{ runner.os }}-lib-modules-v1-${{ hashFiles('./yarn.lock') }}
          restore-keys: ${{ runner.os }}-lib-modules-v1-

      - name: Cache App Dependencies
        uses: actions/cache@v2
        with:
          path: |
            ./examples/typescript-app/node_modules
            ~/.cache/Cypress
          key: ${{ runner.os }}-app-modules-v1-${{ hashFiles('./examples/typescript-app/yarn.lock') }}
          restore-keys: ${{ runner.os }}-app-modules-v1-

      - name: Install Project Dependencies and Build
        run: yarn install --frozen-lockfile

      - name: Install Example App Dependencies
        working-directory: ./examples/typescript-app
        run: yarn install --frozen-lockfile

      - name: Build Example app
        working-directory: ./examples/typescript-app
        env:
          REACT_APP_USER_ID: ${{ secrets.REACT_APP_USER_ID }}
          REACT_APP_USER_TOKEN: ${{ secrets.REACT_APP_USER_TOKEN }}
          REACT_APP_STREAM_KEY: ${{ secrets.REACT_APP_STREAM_KEY }}
          SKIP_PREFLIGHT_CHECK: true
        run: yarn build

      - name: Run Tests
        working-directory: ./examples/typescript-app/cypress
<<<<<<< HEAD
        run: yarn run test:e2e:ci

=======
        run: |
          npm i cypress
          yarn run test:e2e:ci
>>>>>>> b0bde730
      - name: upload failure screenshots
        uses: actions/upload-artifact@v2
        if: failure()
        with:
          name: cypress-screenshots
          path: ./examples/typescript-app/cypress/screenshots

      - name: upload failure videos
        uses: actions/upload-artifact@v2
        if: failure()
        with:
          name: cypress-videos
          path: ./examples/typescript-app/cypress/videos/e2e_test<|MERGE_RESOLUTION|>--- conflicted
+++ resolved
@@ -45,14 +45,9 @@
 
       - name: Run Tests
         working-directory: ./examples/typescript-app/cypress
-<<<<<<< HEAD
-        run: yarn run test:e2e:ci
-
-=======
         run: |
           npm i cypress
           yarn run test:e2e:ci
->>>>>>> b0bde730
       - name: upload failure screenshots
         uses: actions/upload-artifact@v2
         if: failure()
