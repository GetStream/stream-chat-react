{
  "name": "stream-chat-react",
  "version": "0.0.0-development",
  "description": "React components to create chat conversations or livestream style chat",
  "author": "GetStream",
  "homepage": "https://getstream.io/chat/",
  "license": "SEE LICENSE IN LICENSE",
  "repository": {
    "type": "git",
    "url": "https://github.com/GetStream/stream-chat-react.git"
  },
  "types": "dist/index.d.ts",
  "main": "dist/index.node.cjs",
  "module": "dist/index.js",
  "jsdelivr": "./dist/browser.full-bundle.min.js",
  "exports": {
    ".": {
      "types": "./dist/index.d.ts",
      "node": {
        "require": "./dist/index.node.cjs",
        "import": "./dist/index.js"
      },
      "browser": {
        "require": "./dist/index.browser.cjs",
        "import": "./dist/index.js"
      },
      "default": "./dist/index.js"
    },
    "./emojis": {
      "types": "./dist/plugins/Emojis/index.d.ts",
      "node": {
        "require": "./dist/plugins/Emojis/index.node.cjs",
        "import": "./dist/plugins/Emojis/index.js"
      },
      "browser": {
        "require": "./dist/plugins/Emojis/index.browser.cjs",
        "import": "./dist/plugins/Emojis/index.js"
      },
      "default": "./dist/plugins/Emojis/index.js"
    },
    "./mp3-encoder": {
      "types": "./dist/plugins/encoders/mp3.d.ts",
      "node": {
        "require": "./dist/plugins/encoders/mp3.node.cjs",
        "import": "./dist/plugins/encoders/mp3.js"
      },
      "browser": {
        "require": "./dist/plugins/encoders/mp3.browser.cjs",
        "import": "./dist/plugins/encoders/mp3.js"
      },
      "default": "./dist/plugins/encoders/mp3.js"
    },
    "./dist/css/*": {
      "default": "./dist/css/*"
    },
    "./dist/scss/*": {
      "default": "./dist/scss/*"
    },
    "./css/*": {
      "default": "./dist/css/*"
    },
    "./scss/*": {
      "default": "./dist/scss/*"
    }
  },
  "typesVersions": {
    "*": {
      "emojis": [
        "./dist/plugins/Emojis/index.d.ts"
      ],
      "mp3-encoder": [
        "./dist/plugins/encoders/mp3.d.ts"
      ]
    }
  },
  "sideEffects": [
    "*.css"
  ],
  "keywords": [
    "chat",
    "messaging",
    "conversation",
    "react",
    "stream",
    "getstream",
    "getstream.io"
  ],
  "dependencies": {
    "@braintree/sanitize-url": "^6.0.4",
    "@popperjs/core": "^2.11.5",
    "@react-aria/focus": "^3",
    "clsx": "^2.0.0",
    "dayjs": "^1.10.4",
    "emoji-regex": "^9.2.0",
    "fix-webm-duration": "^1.0.5",
    "hast-util-find-and-replace": "^5.0.1",
    "i18next": "^21.6.14",
    "linkifyjs": "^4.1.0",
    "lodash.debounce": "^4.0.8",
    "lodash.defaultsdeep": "^4.6.1",
    "lodash.mergewith": "^4.6.2",
    "lodash.throttle": "^4.1.1",
    "lodash.uniqby": "^4.7.0",
    "nanoid": "^3.3.4",
    "prop-types": "^15.7.2",
    "react-dropzone": "^14.2.3",
    "react-fast-compare": "^3.2.2",
    "react-image-gallery": "1.2.12",
    "react-is": "^18.1.0",
    "react-markdown": "^8.0.7",
    "react-player": "2.10.1",
    "react-popper": "^2.3.0",
    "react-textarea-autosize": "^8.3.0",
    "react-virtuoso": "^2.16.5",
    "remark-gfm": "^3.0.1",
    "textarea-caret": "^3.1.0",
    "tslib": "^2.6.2",
    "unist-builder": "^3.0.0",
    "unist-util-visit": "^5.0.0"
  },
  "optionalDependencies": {
    "@stream-io/transliterate": "^1.5.5",
    "mml-react": "^0.4.7"
  },
  "peerDependencies": {
    "@breezystack/lamejs": "^1.2.7",
    "@emoji-mart/data": "^1.1.0",
    "@emoji-mart/react": "^1.1.0",
    "emoji-mart": "^5.4.0",
    "react": "^18.0.0 || ^17.0.0 || ^16.8.0",
    "react-dom": "^18.0.0 || ^17.0.0 || ^16.8.0",
    "stream-chat": "^8.33.1"
  },
  "peerDependenciesMeta": {
    "@breezystack/lamejs": {
      "optional": true
    },
    "emoji-mart": {
      "optional": true
    },
    "@emoji-mart/data": {
      "optional": true
    },
    "@emoji-mart/react": {
      "optional": true
    }
  },
  "files": [
    "dist",
    "package.json",
    "README.md"
  ],
  "devDependencies": {
    "@axe-core/react": "^4.3.2",
    "@babel/cli": "^7.12.8",
    "@babel/core": "^7.12.9",
    "@babel/node": "^7.12.6",
    "@babel/plugin-proposal-class-properties": "^7.12.1",
    "@babel/plugin-transform-runtime": "^7.12.1",
    "@babel/preset-env": "^7.12.7",
    "@babel/preset-react": "^7.23.3",
    "@babel/preset-typescript": "^7.12.7",
    "@breezystack/lamejs": "^1.2.7",
    "@commitlint/cli": "^18.4.3",
    "@commitlint/config-conventional": "^18.4.3",
    "@emoji-mart/data": "^1.1.2",
    "@emoji-mart/react": "^1.1.1",
    "@ladle/react": "^0.16.0",
    "@playwright/test": "^1.42.1",
    "@semantic-release/changelog": "^6.0.2",
    "@semantic-release/git": "^10.0.1",
    "@stream-io/rollup-plugin-node-builtins": "^2.1.5",
    "@stream-io/stream-chat-css": "5.0.0-rc.2",
    "@testing-library/jest-dom": "^6.1.4",
    "@testing-library/react": "^13.1.1",
    "@testing-library/react-hooks": "^8.0.0",
    "@types/deep-equal": "^1.0.1",
    "@types/dotenv": "^8.2.0",
    "@types/hast": "^2.3.4",
    "@types/jsdom": "^21.1.5",
    "@types/linkifyjs": "^2.1.3",
    "@types/lodash.debounce": "^4.0.7",
    "@types/lodash.defaultsdeep": "^4.6.9",
    "@types/lodash.mergewith": "^4.6.9",
    "@types/lodash.throttle": "^4.1.7",
    "@types/lodash.uniqby": "^4.7.7",
    "@types/moment": "^2.13.0",
    "@types/react": "^18.2.55",
    "@types/react-dom": "^18.2.19",
    "@types/react-image-gallery": "^1.2.4",
    "@types/react-is": "^18.2.4",
    "@types/textarea-caret": "3.0.0",
    "@types/uuid": "^8.3.0",
    "@typescript-eslint/eslint-plugin": "5.62.0",
    "@typescript-eslint/parser": "5.62.0",
    "autoprefixer": "^10.0.3",
    "babel-eslint": "^10.1.0",
    "babel-jest": "^28.1.3",
    "babel-plugin-module-resolver": "^4.1.0",
    "babel-plugin-transform-es2015-modules-commonjs": "^6.26.2",
    "codecov": "^3.8.1",
    "concurrently": "^8.2.2",
    "conventional-changelog-conventionalcommits": "^7.0.2",
    "core-js": "^3.6.5",
    "dotenv": "^8.6.0",
    "emoji-mart": "^5.5.2",
    "esbuild": "^0.20.2",
    "eslint": "7.14.0",
    "eslint-config-airbnb": "^18.2.1",
    "eslint-config-prettier": "^6.15.0",
    "eslint-config-react-app": "^6.0.0",
    "eslint-import-resolver-alias": "^1.1.2",
    "eslint-import-resolver-babel-module": "^5.2.0",
    "eslint-plugin-babel": "^5.3.1",
    "eslint-plugin-flowtype": "^5.2.0",
    "eslint-plugin-import": "^2.22.1",
    "eslint-plugin-jest": "^24.1.3",
    "eslint-plugin-jest-dom": "^3.3.0",
    "eslint-plugin-jsx-a11y": "^6.4.1",
    "eslint-plugin-node": "^11.1.0",
    "eslint-plugin-prettier": "^3.1.4",
    "eslint-plugin-promise": "^4.2.1",
    "eslint-plugin-react": "^7.21.5",
    "eslint-plugin-react-hooks": "^4.2.0",
    "eslint-plugin-sort-destructure-keys": "1.3.5",
    "eslint-plugin-sort-keys-fix": "^1.1.2",
    "eslint-plugin-testing-library": "^6.2.0",
    "eslint-plugin-typescript-sort-keys": "^2.1.0",
    "husky": "^8.0.3",
    "i18next-parser": "^6.0.0",
    "jest": "^29.7.0",
    "jest-axe": "^8.0.0",
    "jest-environment-jsdom": "^28.1.3",
    "jsdom": "^24.1.1",
    "lint-staged": "^15.2.1",
    "moment-timezone": "^0.5.43",
    "prettier": "^2.2.0",
    "react": "^18.1.0",
    "react-dom": "^18.1.0",
    "react-test-renderer": "^18.1.0",
    "semantic-release": "^19.0.5",
<<<<<<< HEAD
    "stream-chat": "^8.33.1",
    "ts-jest": "^29.1.4",
    "typescript": "^5.4.5"
=======
    "stream-chat": "8.39.0",
    "style-loader": "^2.0.0",
    "ts-jest": "^28.0.8",
    "typescript": "^4.7.4",
    "url-loader": "^4.1.1",
    "webpack": "4.44.2",
    "webpack-cli": "^3.3.12",
    "webpack-dev-server": "~3.11.0"
>>>>>>> 18024185
  },
  "scripts": {
    "build": "rm -rf dist && ./scripts/copy-version.sh && yarn build-translations && yarn bundle",
    "bundle": "concurrently tsc ./scripts/copy-css.sh ./scripts/bundle.mjs",
    "build-translations": "i18next",
    "coverage": "jest --collectCoverage && codecov",
    "eslint": "eslint '**/*.{js,md,ts,jsx,tsx}' --max-warnings 0",
    "lint": "prettier --list-different 'src/**/*.{js,ts,tsx,md,json}' .eslintrc.json .prettierrc babel.config.js && eslint 'src/**/*.{js,ts,tsx,md}' --max-warnings 0 && yarn validate-translations",
    "lint-fix": "prettier --write 'src/**/*.{js,ts,tsx,md,json}' .eslintrc.json .prettierrc babel.config.js && eslint --fix 'src/**/*.{js,ts,tsx,md}' --max-warnings 0",
    "prettier": "prettier --list-different '**/*.{js,ts,tsx,md,json}' .eslintrc.json .prettierrc babel.config.js",
    "prettier-fix": "prettier --write '**/*.{js,ts,tsx,md,json}' .eslintrc.json .prettierrc babel.config.js",
    "fix-staged": "lint-staged --config .lintstagedrc.fix.json --concurrent 1",
    "start": "tsc --watch --sourceMap --declarationMap",
    "prepare": "husky install",
    "preversion": "yarn install",
    "test": "jest",
    "types": "tsc --noEmit --skipLibCheck false",
    "validate-translations": "node scripts/validate-translations.js",
    "validate-cjs": "concurrently 'node scripts/validate-cjs-node-bundle.cjs' 'node scripts/validate-cjs-browser-bundle.cjs'",
    "semantic-release": "semantic-release",
    "browse-examples": "ladle serve",
    "e2e": "playwright test",
    "e2e-fixtures": "node e2e/fixtures/fixtures.mjs",
    "e2e-container": "./e2e/scripts/run_in_container.sh",
    "docs:copy-css-docs": "scripts/merge-stream-chat-css-docs.sh node_modules/@stream-io/stream-chat-css/docs",
    "docs:run": "yarn docs:copy-css-docs && stream-chat-docusaurus -s"
  },
  "resolutions": {
    "ast-types": "^0.14.0",
    "@types/unist": "^2.0.6"
  },
  "browserslist": [
    ">0.2%",
    "not ie <= 11",
    "not op_mini all"
  ],
  "packageManager": "yarn@1.22.21+sha1.1959a18351b811cdeedbd484a8f86c3cc3bbaf72"
}<|MERGE_RESOLUTION|>--- conflicted
+++ resolved
@@ -239,20 +239,9 @@
     "react-dom": "^18.1.0",
     "react-test-renderer": "^18.1.0",
     "semantic-release": "^19.0.5",
-<<<<<<< HEAD
-    "stream-chat": "^8.33.1",
+    "stream-chat": "8.39.0",
     "ts-jest": "^29.1.4",
     "typescript": "^5.4.5"
-=======
-    "stream-chat": "8.39.0",
-    "style-loader": "^2.0.0",
-    "ts-jest": "^28.0.8",
-    "typescript": "^4.7.4",
-    "url-loader": "^4.1.1",
-    "webpack": "4.44.2",
-    "webpack-cli": "^3.3.12",
-    "webpack-dev-server": "~3.11.0"
->>>>>>> 18024185
   },
   "scripts": {
     "build": "rm -rf dist && ./scripts/copy-version.sh && yarn build-translations && yarn bundle",
