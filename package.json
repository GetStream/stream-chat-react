--- conflicted
+++ resolved
@@ -59,15 +59,9 @@
     "mml-react": "^0.4.2"
   },
   "peerDependencies": {
-<<<<<<< HEAD
     "react": "^18.0.0 || ^17.0.0 || ^16.8.0",
     "react-dom": "^18.0.0 || ^17.0.0 || ^16.8.0",
-    "stream-chat": "^6.4.0"
-=======
-    "react": "^17.0.0 || ^16.8.0",
-    "react-dom": "^17.0.0 || ^16.8.0",
     "stream-chat": "^6.5.0"
->>>>>>> ce527edc
   },
   "files": [
     "dist",
