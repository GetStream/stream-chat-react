--- conflicted
+++ resolved
@@ -145,11 +145,7 @@
     "emoji-mart": "^5.4.0",
     "react": "^19.0.0 || ^18.0.0 || ^17.0.0 || ^16.14.0",
     "react-dom": "^19.0.0 || ^18.0.0 || ^17.0.0 || ^16.14.0",
-<<<<<<< HEAD
-    "stream-chat": "^9.0.0-rc.16"
-=======
     "stream-chat": "^9.0.0"
->>>>>>> 666be5e3
   },
   "peerDependenciesMeta": {
     "@breezystack/lamejs": {
@@ -243,11 +239,7 @@
     "react": "^19.0.0",
     "react-dom": "^19.0.0",
     "semantic-release": "^24.2.3",
-<<<<<<< HEAD
-    "stream-chat": "^9.0.0-rc.16",
-=======
     "stream-chat": "^9.0.0",
->>>>>>> 666be5e3
     "ts-jest": "^29.2.5",
     "typescript": "^5.4.5",
     "typescript-eslint": "^8.17.0"
