{
  "name": "stream-chat-react",
  "version": "0.0.0-development",
  "description": "React components to create chat conversations or livestream style chat",
  "author": "GetStream",
  "homepage": "https://getstream.io/chat/",
  "license": "SEE LICENSE IN LICENSE",
  "repository": {
    "type": "git",
    "url": "https://github.com/GetStream/stream-chat-react.git"
  },
  "types": "dist/index.d.ts",
  "main": "dist/index.node.cjs",
  "module": "dist/index.js",
  "jsdelivr": "./dist/browser.full-bundle.min.js",
  "exports": {
    ".": {
      "types": "./dist/index.d.ts",
      "node": {
        "require": "./dist/index.node.cjs",
        "import": "./dist/index.js"
      },
      "browser": {
        "require": "./dist/index.browser.cjs",
        "import": "./dist/index.js"
      },
      "default": "./dist/index.js"
    },
    "./emojis": {
      "types": "./dist/plugins/Emojis/index.d.ts",
      "node": {
        "require": "./dist/plugins/Emojis/index.node.cjs",
        "import": "./dist/plugins/Emojis/index.js"
      },
      "browser": {
        "require": "./dist/plugins/Emojis/index.browser.cjs",
        "import": "./dist/plugins/Emojis/index.js"
      },
      "default": "./dist/plugins/Emojis/index.js"
    },
    "./mp3-encoder": {
      "types": "./dist/plugins/encoders/mp3.d.ts",
      "node": {
        "require": "./dist/plugins/encoders/mp3.node.cjs",
        "import": "./dist/plugins/encoders/mp3.js"
      },
      "browser": {
        "require": "./dist/plugins/encoders/mp3.browser.cjs",
        "import": "./dist/plugins/encoders/mp3.js"
      },
      "default": "./dist/plugins/encoders/mp3.js"
    },
    "./experimental": {
      "types": "./dist/experimental/index.d.ts",
      "node": {
        "require": "./dist/experimental/index.node.cjs",
        "import": "./dist/experimental/index.js"
      },
      "browser": {
        "require": "./dist/experimental/index.browser.cjs",
        "import": "./dist/experimental/index.js"
      },
      "default": "./dist/experimental/index.js"
    },
    "./dist/css/*": {
      "default": "./dist/css/*"
    },
    "./dist/scss/*": {
      "default": "./dist/scss/*"
    },
    "./css/*": {
      "default": "./dist/css/*"
    },
    "./scss/*": {
      "default": "./dist/scss/*"
    }
  },
  "typesVersions": {
    "*": {
      "emojis": [
        "./dist/plugins/Emojis/index.d.ts"
      ],
      "mp3-encoder": [
        "./dist/plugins/encoders/mp3.d.ts"
      ],
      "experimental": [
        "./dist/experimental/index.d.ts"
      ]
    }
  },
  "sideEffects": [
    "*.css",
    "./dist/i18n/Streami18n.js"
  ],
  "keywords": [
    "chat",
    "messaging",
    "conversation",
    "react",
    "stream",
    "getstream",
    "getstream.io"
  ],
  "dependencies": {
    "@braintree/sanitize-url": "^6.0.4",
    "@popperjs/core": "^2.11.5",
    "@react-aria/focus": "^3",
    "clsx": "^2.0.0",
    "dayjs": "^1.10.4",
    "emoji-regex": "^9.2.0",
    "fix-webm-duration": "^1.0.5",
    "hast-util-find-and-replace": "^5.0.1",
    "i18next": "^21.6.14",
    "linkifyjs": "^4.1.0",
    "lodash.debounce": "^4.0.8",
    "lodash.defaultsdeep": "^4.6.1",
    "lodash.mergewith": "^4.6.2",
    "lodash.throttle": "^4.1.1",
    "lodash.uniqby": "^4.7.0",
    "nanoid": "^3.3.4",
    "react-dropzone": "^14.2.3",
    "react-fast-compare": "^3.2.2",
    "react-image-gallery": "1.2.12",
    "react-markdown": "^9.0.3",
    "react-player": "2.10.1",
    "react-popper": "^2.3.0",
    "react-textarea-autosize": "^8.3.0",
    "react-virtuoso": "^2.16.5",
    "remark-gfm": "^4.0.1",
    "tslib": "^2.6.2",
    "unist-builder": "^4.0.0",
    "unist-util-visit": "^5.0.0",
    "use-sync-external-store": "^1.4.0"
  },
  "optionalDependencies": {
    "@stream-io/transliterate": "^1.5.5",
    "mml-react": "^0.4.7"
  },
  "peerDependencies": {
    "@breezystack/lamejs": "^1.2.7",
    "@emoji-mart/data": "^1.1.0",
    "@emoji-mart/react": "^1.1.0",
    "emoji-mart": "^5.4.0",
    "react": "^19.0.0 || ^18.0.0 || ^17.0.0 || ^16.14.0",
    "react-dom": "^19.0.0 || ^18.0.0 || ^17.0.0 || ^16.14.0",
<<<<<<< HEAD
    "stream-chat": "^9.5.0"
=======
    "stream-chat": "^9.6.0"
>>>>>>> 7fbc4789
  },
  "peerDependenciesMeta": {
    "@breezystack/lamejs": {
      "optional": true
    },
    "emoji-mart": {
      "optional": true
    },
    "@emoji-mart/data": {
      "optional": true
    },
    "@emoji-mart/react": {
      "optional": true
    }
  },
  "files": [
    "dist",
    "package.json",
    "README.md"
  ],
  "devDependencies": {
    "@axe-core/react": "^4.3.2",
    "@babel/cli": "^7.12.8",
    "@babel/core": "^7.12.9",
    "@babel/node": "^7.12.6",
    "@babel/plugin-proposal-class-properties": "^7.12.1",
    "@babel/plugin-transform-runtime": "^7.12.1",
    "@babel/preset-env": "^7.12.7",
    "@babel/preset-react": "^7.23.3",
    "@babel/preset-typescript": "^7.12.7",
    "@breezystack/lamejs": "^1.2.7",
    "@commitlint/cli": "^18.4.3",
    "@commitlint/config-conventional": "^18.4.3",
    "@emoji-mart/data": "^1.1.2",
    "@emoji-mart/react": "^1.1.1",
    "@eslint/js": "^9.16.0",
    "@ladle/react": "^0.16.0",
    "@playwright/test": "^1.42.1",
    "@semantic-release/changelog": "^6.0.3",
    "@semantic-release/git": "^10.0.1",
<<<<<<< HEAD
    "@stream-io/stream-chat-css": "^5.10.0",
=======
    "@stream-io/stream-chat-css": "^5.11.0",
>>>>>>> 7fbc4789
    "@testing-library/dom": "^10.4.0",
    "@testing-library/jest-dom": "^6.6.3",
    "@testing-library/react": "^16.2.0",
    "@types/deep-equal": "^1.0.1",
    "@types/dotenv": "^8.2.0",
    "@types/hast": "^2.3.4",
    "@types/jest": "^29.5.14",
    "@types/jsdom": "^21.1.5",
    "@types/linkifyjs": "^2.1.3",
    "@types/lodash.debounce": "^4.0.7",
    "@types/lodash.defaultsdeep": "^4.6.9",
    "@types/lodash.mergewith": "^4.6.9",
    "@types/lodash.throttle": "^4.1.7",
    "@types/lodash.uniqby": "^4.7.7",
    "@types/moment": "^2.13.0",
    "@types/react": "^19.0.7",
    "@types/react-dom": "^19.0.3",
    "@types/react-image-gallery": "^1.2.4",
    "@types/textarea-caret": "3.0.0",
    "@types/use-sync-external-store": "^0.0.6",
    "@types/uuid": "^8.3.0",
    "autoprefixer": "^10.0.3",
    "babel-jest": "^28.1.3",
    "babel-plugin-module-resolver": "^4.1.0",
    "babel-plugin-transform-es2015-modules-commonjs": "^6.26.2",
    "codecov": "^3.8.1",
    "concurrently": "^8.2.2",
    "conventional-changelog-conventionalcommits": "^8.0.0",
    "core-js": "^3.6.5",
    "dotenv": "^8.6.0",
    "emoji-mart": "^5.5.2",
    "esbuild": "^0.23.1",
    "eslint": "^9.16.0",
    "eslint-plugin-import": "^2.31.0",
    "eslint-plugin-jest": "^28.11.0",
    "eslint-plugin-jest-dom": "^5.5.0",
    "eslint-plugin-react": "^7.37.2",
    "eslint-plugin-react-hooks": "^5.1.0",
    "eslint-plugin-sort-destructure-keys": "^2.0.0",
    "globals": "^15.13.0",
    "husky": "^8.0.3",
    "i18next-parser": "^6.0.0",
    "jest": "^29.7.0",
    "jest-axe": "^8.0.0",
    "jest-environment-jsdom": "^29.7.0",
    "jsdom": "^24.1.1",
    "lint-staged": "^15.2.1",
    "moment-timezone": "^0.5.43",
    "prettier": "^3.5.3",
    "react": "^19.0.0",
    "react-dom": "^19.0.0",
    "semantic-release": "^24.2.3",
<<<<<<< HEAD
    "stream-chat": "^9.5.0",
=======
    "stream-chat": "^9.6.0",
>>>>>>> 7fbc4789
    "ts-jest": "^29.2.5",
    "typescript": "^5.4.5",
    "typescript-eslint": "^8.17.0"
  },
  "scripts": {
    "build": "rm -rf dist && yarn build-translations && yarn bundle",
    "bundle": "concurrently ./scripts/bundle-esm.mjs ./scripts/copy-css.sh scripts/bundle-cjs.mjs",
    "build-translations": "i18next",
    "coverage": "jest --collectCoverage && codecov",
    "lint": "yarn prettier --list-different && yarn eslint && yarn validate-translations",
    "lint-fix": "yarn prettier-fix && yarn eslint-fix",
    "eslint": "eslint --max-warnings 0",
    "eslint-fix": "eslint --fix",
    "prettier": "prettier '**/*.{js,mjs,ts,mts,jsx,tsx,md,json,yml}'",
    "prettier-fix": "yarn prettier --write",
    "fix-staged": "lint-staged --config .lintstagedrc.fix.json --concurrent 1",
    "start": "tsc --watch --sourceMap --declarationMap",
    "prepare": "husky install",
    "preversion": "yarn install",
    "test": "jest",
    "types": "tsc --noEmit",
    "validate-translations": "node scripts/validate-translations.js",
    "validate-cjs": "concurrently 'node scripts/validate-cjs-node-bundle.cjs' 'node scripts/validate-cjs-browser-bundle.cjs'",
    "semantic-release": "semantic-release",
    "browse-examples": "ladle serve",
    "e2e": "playwright test",
    "e2e-fixtures": "node e2e/fixtures/fixtures.mjs",
    "e2e-container": "./e2e/scripts/run_in_container.sh",
    "prepack": "yarn build"
  },
  "resolutions": {
    "ast-types": "^0.14.0",
    "@types/unist": "^2.0.6"
  },
  "browserslist": [
    ">0.2%",
    "not ie <= 11",
    "not op_mini all"
  ],
  "packageManager": "yarn@1.22.21+sha1.1959a18351b811cdeedbd484a8f86c3cc3bbaf72"
}<|MERGE_RESOLUTION|>--- conflicted
+++ resolved
@@ -143,11 +143,7 @@
     "emoji-mart": "^5.4.0",
     "react": "^19.0.0 || ^18.0.0 || ^17.0.0 || ^16.14.0",
     "react-dom": "^19.0.0 || ^18.0.0 || ^17.0.0 || ^16.14.0",
-<<<<<<< HEAD
-    "stream-chat": "^9.5.0"
-=======
     "stream-chat": "^9.6.0"
->>>>>>> 7fbc4789
   },
   "peerDependenciesMeta": {
     "@breezystack/lamejs": {
@@ -188,11 +184,7 @@
     "@playwright/test": "^1.42.1",
     "@semantic-release/changelog": "^6.0.3",
     "@semantic-release/git": "^10.0.1",
-<<<<<<< HEAD
-    "@stream-io/stream-chat-css": "^5.10.0",
-=======
     "@stream-io/stream-chat-css": "^5.11.0",
->>>>>>> 7fbc4789
     "@testing-library/dom": "^10.4.0",
     "@testing-library/jest-dom": "^6.6.3",
     "@testing-library/react": "^16.2.0",
@@ -245,11 +237,7 @@
     "react": "^19.0.0",
     "react-dom": "^19.0.0",
     "semantic-release": "^24.2.3",
-<<<<<<< HEAD
-    "stream-chat": "^9.5.0",
-=======
     "stream-chat": "^9.6.0",
->>>>>>> 7fbc4789
     "ts-jest": "^29.2.5",
     "typescript": "^5.4.5",
     "typescript-eslint": "^8.17.0"
