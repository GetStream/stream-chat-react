/// <reference types="cypress" />

context('Actions', () => {
  beforeEach(() => {
<<<<<<< HEAD
    const url = "http://localhost:3000"
    console.log(screen)
    cy.viewport("macbook-11")
    cy.visit(url, {timeout:12000})
    cy.dataTestContains('channel-preview-button').first()
      .click()
      .should('exist')
    cy.title()
    cy.waitFor(10000)

  })  
    it('Get first channel text and send text', () => { 
      const channel_more = 'load-more-button'
      // get first channel text
      cy.xpath("//button[@data-testid='channel-preview-button']").first().invoke('text')
      const input = 'Last channel text {enter}'
      cy.dataTestContains(channel_more).click({force: true}).should('be.visible')
      cy.wait(1000)
      cy.dataTestContains('channel-preview-button').last().click().invoke('text')
      cy.xpath("//textarea[contains(@placeholder,'Type your message')]")
        .type(input, {timeout:100})
        .type('{enter}')
      cy.waitFor(10000) 
    }) 
})
=======
    const url = 'http://localhost:3000';
    console.log(screen);
    cy.viewport('macbook-11');
    cy.visit(url, { timeout: 12000 });
    cy.dataTestContains('channel-preview-button').first().click().should('exist');
    cy.title();
    cy.waitFor(10000);
  });
  it('Get first channel text and send text', () => {
    const channel_last_preview = 'channel-preview-button';
    const channel_more = 'load-more-button';
    // get first channel text
    cy.xpath("//button[@data-testid='channel-preview-button']").first().invoke('text');
    //cy.get('[data-testid="channel-preview-button"]').first().invoke('text')
    const input = 'Last channel text {enter}';
    cy.dataTestContains(channel_more).click({ force: true }).should('be.visible');
    cy.wait(1000);
    cy.dataTestContains(channel_more).click({ force: true }).should('be.visible');
    cy.dataTestContains('channel-preview-button').last().click().invoke('text');
    cy.xpath("//textarea[contains(@placeholder,'Type your message')]")
      .type(input, { timeout: 100 })
      .type('{enter}');
    cy.waitFor(10000);
  });
});
>>>>>>> 0b1b5326
/* it('Populate text on all channels', () => { // TO DO
  const channel_more = 'load-more-button'
  const channel_last_preview = 'channel-preview-button'
  const input = 'Testing 12345 {enter}'
  cy.dataTestContains(channel_more).click({force: true})
  cy.wait(10000)
  cy.get('[data-testid="channel-preview-button"]').each(element => {
    console.log()
  cy.wrap(element).click({force: true})
  cy.xpath("//textarea[contains(@placeholder,'Type your message')]").focus()
    .type(input, {timeout:100})
    .type('{enter}')
  cy.wait(100)*/<|MERGE_RESOLUTION|>--- conflicted
+++ resolved
@@ -2,33 +2,6 @@
 
 context('Actions', () => {
   beforeEach(() => {
-<<<<<<< HEAD
-    const url = "http://localhost:3000"
-    console.log(screen)
-    cy.viewport("macbook-11")
-    cy.visit(url, {timeout:12000})
-    cy.dataTestContains('channel-preview-button').first()
-      .click()
-      .should('exist')
-    cy.title()
-    cy.waitFor(10000)
-
-  })  
-    it('Get first channel text and send text', () => { 
-      const channel_more = 'load-more-button'
-      // get first channel text
-      cy.xpath("//button[@data-testid='channel-preview-button']").first().invoke('text')
-      const input = 'Last channel text {enter}'
-      cy.dataTestContains(channel_more).click({force: true}).should('be.visible')
-      cy.wait(1000)
-      cy.dataTestContains('channel-preview-button').last().click().invoke('text')
-      cy.xpath("//textarea[contains(@placeholder,'Type your message')]")
-        .type(input, {timeout:100})
-        .type('{enter}')
-      cy.waitFor(10000) 
-    }) 
-})
-=======
     const url = 'http://localhost:3000';
     console.log(screen);
     cy.viewport('macbook-11');
@@ -54,7 +27,6 @@
     cy.waitFor(10000);
   });
 });
->>>>>>> 0b1b5326
 /* it('Populate text on all channels', () => { // TO DO
   const channel_more = 'load-more-button'
   const channel_last_preview = 'channel-preview-button'
