<<<<<<< HEAD
import { useEffect, useState } from 'react';

import type { Channel as TypeChannel } from 'stream-chat';
import { ChannelSort, LiteralStringForUnion, StreamChat } from 'stream-chat';
import { Channel, ChannelList, Chat } from 'stream-chat-react';

import 'stream-chat-react/dist/css/index.css';
import './styles/App.scss';

import { ChannelContainer } from './components/ChannelContainer/ChannelContainer';
import { SocialChannelList } from './components/SocialChannelList/SocialChannelList';
import { SocialChannelListHeader } from './components/SocialChannelList/SocialChannelListHeader';
import { SocialChannelPreview } from './components/ChannelPreview/SocialChannelPreview';

import { useTheme } from './hooks/useTheme';
import { SideDrawer } from './components/SideDrawer/SideDrawer';
import { SocialMessageInput } from './components/MessageInput/SocialMessageInput';

const apiKey = process.env.REACT_APP_STREAM_KEY;
const user = process.env.REACT_APP_USER_ID;
const userToken = process.env.REACT_APP_USER_TOKEN;

const userToConnect: { id: string; name?: string; image?: string } = {
  id: user!,
  name: user!,
  image: 'https://ca.slack-edge.com/T02RM6X6B-U01J8HMLA4F-d7bab110afb4-512',
};

const filters = { type: 'messaging', members: { $in: [user!] } };

const options = { state: true, watch: true, presence: true, limit: 8 };

const sort: ChannelSort  = {
  last_message_at: -1,
  updated_at: -1,
  cid: 1,
};

export type AttachmentType = {};
export type ChannelType = {};
export type CommandType = LiteralStringForUnion;
export type EventType = {};
export type MessageType = {};
export type ReactionType = {};
export type UserType = { image?: string };

function App() {
  const [chatClient, setChatClient] = useState<StreamChat | null>(null);
  const [isSideDrawerOpen, setSideDrawerOpen] = useState(false);
  const [isNewChat, setNewChat] = useState(false);

  const { setMode } = useTheme(); // eslint-disable-line

  useEffect(() => {
    const initChat = async () => {
      const client = StreamChat.getInstance<
        AttachmentType,
        ChannelType,
        CommandType,
        EventType,
        MessageType,
        ReactionType,
        UserType
      >(apiKey!);
      await client.connectUser(userToConnect, userToken);
      setChatClient(client);
    };

    initChat();

    return () => {
      chatClient?.disconnectUser();
    };
  }, []); // eslint-disable-line

  if (!chatClient) return null;

  return (
    <div className='chat-container'>
      <Chat client={chatClient}>
        <div className={`channel-list-container ${isSideDrawerOpen ? 'sideDrawerOpen' : ''}`}>
          <SocialChannelListHeader  { ...{ isNewChat, isSideDrawerOpen, setNewChat, setSideDrawerOpen}} />
          <ChannelList
            filters={filters}
            List={(props) => (
              <SocialChannelList {...props} />
            )}
            options={options}
            Preview={SocialChannelPreview}
            sendChannelsToList
            sort={sort}
          />
        </div>
        {isSideDrawerOpen && <SideDrawer onClose={() => setSideDrawerOpen(false)} isSideDrawerOpen={isSideDrawerOpen} />}
        <Channel
          Input={SocialMessageInput}
        >
          <ChannelContainer { ...{ isNewChat, setNewChat }} />
        </Channel>
      </Chat>
=======
import 'stream-chat-react/dist/css/index.css';
import './styles/App.scss';

import { ChatContainer } from './components/ChatContainer/ChatContainer';
import { ViewProvider } from './contexts/ViewContext';

function App() {
  return (
    <div className='app-container'>
      <ViewProvider>
        <ChatContainer />
      </ViewProvider>
>>>>>>> 06a2ef2e
    </div>
  );
}

export default App;<|MERGE_RESOLUTION|>--- conflicted
+++ resolved
@@ -1,105 +1,3 @@
-<<<<<<< HEAD
-import { useEffect, useState } from 'react';
-
-import type { Channel as TypeChannel } from 'stream-chat';
-import { ChannelSort, LiteralStringForUnion, StreamChat } from 'stream-chat';
-import { Channel, ChannelList, Chat } from 'stream-chat-react';
-
-import 'stream-chat-react/dist/css/index.css';
-import './styles/App.scss';
-
-import { ChannelContainer } from './components/ChannelContainer/ChannelContainer';
-import { SocialChannelList } from './components/SocialChannelList/SocialChannelList';
-import { SocialChannelListHeader } from './components/SocialChannelList/SocialChannelListHeader';
-import { SocialChannelPreview } from './components/ChannelPreview/SocialChannelPreview';
-
-import { useTheme } from './hooks/useTheme';
-import { SideDrawer } from './components/SideDrawer/SideDrawer';
-import { SocialMessageInput } from './components/MessageInput/SocialMessageInput';
-
-const apiKey = process.env.REACT_APP_STREAM_KEY;
-const user = process.env.REACT_APP_USER_ID;
-const userToken = process.env.REACT_APP_USER_TOKEN;
-
-const userToConnect: { id: string; name?: string; image?: string } = {
-  id: user!,
-  name: user!,
-  image: 'https://ca.slack-edge.com/T02RM6X6B-U01J8HMLA4F-d7bab110afb4-512',
-};
-
-const filters = { type: 'messaging', members: { $in: [user!] } };
-
-const options = { state: true, watch: true, presence: true, limit: 8 };
-
-const sort: ChannelSort  = {
-  last_message_at: -1,
-  updated_at: -1,
-  cid: 1,
-};
-
-export type AttachmentType = {};
-export type ChannelType = {};
-export type CommandType = LiteralStringForUnion;
-export type EventType = {};
-export type MessageType = {};
-export type ReactionType = {};
-export type UserType = { image?: string };
-
-function App() {
-  const [chatClient, setChatClient] = useState<StreamChat | null>(null);
-  const [isSideDrawerOpen, setSideDrawerOpen] = useState(false);
-  const [isNewChat, setNewChat] = useState(false);
-
-  const { setMode } = useTheme(); // eslint-disable-line
-
-  useEffect(() => {
-    const initChat = async () => {
-      const client = StreamChat.getInstance<
-        AttachmentType,
-        ChannelType,
-        CommandType,
-        EventType,
-        MessageType,
-        ReactionType,
-        UserType
-      >(apiKey!);
-      await client.connectUser(userToConnect, userToken);
-      setChatClient(client);
-    };
-
-    initChat();
-
-    return () => {
-      chatClient?.disconnectUser();
-    };
-  }, []); // eslint-disable-line
-
-  if (!chatClient) return null;
-
-  return (
-    <div className='chat-container'>
-      <Chat client={chatClient}>
-        <div className={`channel-list-container ${isSideDrawerOpen ? 'sideDrawerOpen' : ''}`}>
-          <SocialChannelListHeader  { ...{ isNewChat, isSideDrawerOpen, setNewChat, setSideDrawerOpen}} />
-          <ChannelList
-            filters={filters}
-            List={(props) => (
-              <SocialChannelList {...props} />
-            )}
-            options={options}
-            Preview={SocialChannelPreview}
-            sendChannelsToList
-            sort={sort}
-          />
-        </div>
-        {isSideDrawerOpen && <SideDrawer onClose={() => setSideDrawerOpen(false)} isSideDrawerOpen={isSideDrawerOpen} />}
-        <Channel
-          Input={SocialMessageInput}
-        >
-          <ChannelContainer { ...{ isNewChat, setNewChat }} />
-        </Channel>
-      </Chat>
-=======
 import 'stream-chat-react/dist/css/index.css';
 import './styles/App.scss';
 
@@ -112,7 +10,6 @@
       <ViewProvider>
         <ChatContainer />
       </ViewProvider>
->>>>>>> 06a2ef2e
     </div>
   );
 }
