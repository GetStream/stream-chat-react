--- conflicted
+++ resolved
@@ -1,12 +1,11 @@
 import React, { useState } from 'react';
 
 import type { Channel } from 'stream-chat';
-import { Avatar, ChannelListMessengerProps, ChannelPreview, useChatContext } from 'stream-chat-react';
+import { Avatar, ChannelListMessengerProps, useChatContext } from 'stream-chat-react';
 
 import { SocialChannelListFooter } from '../../components/SocialChannelList/SocialChannelListFooter';
 import { SocialChannelPreview } from '../../components/ChannelPreview/SocialChannelPreview';
 
-import { SocialChannelListFooter } from '../SocialChannelList/SocialChannelListFooter';
 
 import './SocialChannelList.scss';
 
@@ -16,9 +15,6 @@
   const { children, loadedChannels } = props;
 
   const { channel, setActiveChannel } = useChatContext();
-
-  const [isListMentions, setListMentions] = useState(false);
-  const [isListChats, setListChats] = useState(false);
 
   const ListHeaderWrapper: React.FC<Props> = (props) => {
     const { children, loadedChannels } = props;
@@ -45,15 +41,9 @@
     return (
       <>
         <div className='channel-list'>
-<<<<<<< HEAD
-          {!isListMentions ? children : thing}
-        </div>
-        <SocialChannelListFooter { ...{ isListChats, isListMentions, setListChats, setListMentions}} />
-=======
           {children}
         </div>
         <SocialChannelListFooter />
->>>>>>> 06a2ef2e
       </>
     );
   };
