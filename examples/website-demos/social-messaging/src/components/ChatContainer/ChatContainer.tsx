--- conflicted
+++ resolved
@@ -5,17 +5,14 @@
 import { Channel, ChannelList, Chat } from 'stream-chat-react';
 
 import { ChannelContainer } from '../ChannelContainer/ChannelContainer';
-<<<<<<< HEAD
 import { SocialMessageListNotifications } from '../MessageListNotifications/SocialMessageListNotifications';
-=======
 import { SocialMessageInput } from '../MessageInput/SocialMessageInput';
->>>>>>> ac9dd943
 import { SocialChannelPreview } from '../ChannelPreview/SocialChannelPreview';
 import { SocialEmptyStateIndicator } from '../EmptyStateIndicator/SocialEmptyStateIndicator';
 import { SocialMessage } from '../Message/SocialMessageUI';
 import { SideDrawer } from '../SideDrawer/SideDrawer';
-import { SocialChannelList } from '../SocialChannelList/SocialChannelList';
-import { ThreadHeader } from '../Thread/SocialThreadHeader';
+import { SocialChannelList } from '../ChannelList/SocialChannelList';
+import { SocialThreadHeader } from '../Thread/SocialThreadHeader';
 
 import { GiphyContextProvider } from '../../contexts/GiphyContext';
 import { useViewContext } from '../../contexts/ViewContext';
@@ -123,23 +120,6 @@
 
   return (
     <Chat client={chatClient}>
-<<<<<<< HEAD
-      <div className={`channel-list-container ${isSideDrawerOpen ? 'sideDrawerOpen' : ''}`}>
-        <ChannelList
-          channelRenderFilterFn={customRenderFilter}
-          EmptyStateIndicator={SocialEmptyStateIndicator}
-          filters={filters}
-          List={SocialChannelList}
-          options={options}
-          Preview={SocialChannelPreview}
-          sort={sort}
-        />
-      </div>
-      {isSideDrawerOpen && <SideDrawer />}
-      <Channel Message={SocialMessage} MessageListNotifications={SocialMessageListNotifications}>
-        <ChannelContainer />
-      </Channel>
-=======
       <GiphyContextProvider>
         <div className={`channel-list-container ${isSideDrawerOpen ? 'sideDrawerOpen' : ''}`}>
           <ChannelList
@@ -153,11 +133,10 @@
           />
         </div>
         {isSideDrawerOpen && <SideDrawer />}
-        <Channel Message={SocialMessage} Input={SocialMessageInput} ThreadHeader={ThreadHeader}>
+        <Channel Message={SocialMessage} Input={SocialMessageInput} MessageListNotifications={SocialMessageListNotifications} ThreadHeader={SocialThreadHeader}>
           <ChannelContainer />
         </Channel>
       </GiphyContextProvider>
->>>>>>> ac9dd943
     </Chat>
   );
 };