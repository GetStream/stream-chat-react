--- conflicted
+++ resolved
@@ -1,13 +1,6 @@
 import { Avatar, useChatContext } from 'stream-chat-react';
 
-<<<<<<< HEAD
-import { NewDirectMessage } from '../../assets/NewDirectMessage';
-import { NewGroupMessage } from '../../assets/NewGroupMessage';
-import { ThemeIcon } from '../../assets/ThemeIcon';
-
-=======
 import { NewDirectMessage, NewGroupMessage, ThemeIcon } from '../../assets';
->>>>>>> 513297c3
 import { useViewContext } from '../../contexts/ViewContext';
 
 import './SideDrawer.scss';
@@ -16,11 +9,7 @@
   const { isSideDrawerOpen, setNewChat, setSideDrawerOpen } = useViewContext();
   const { client } = useChatContext();
 
-<<<<<<< HEAD
-  const user = client.user;
-=======
   const { user } = client;
->>>>>>> 513297c3
 
   const onClickFunction = () => {
     setSideDrawerOpen(false);
