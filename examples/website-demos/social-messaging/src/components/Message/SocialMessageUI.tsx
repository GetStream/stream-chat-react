import { useEffect, useRef, useState } from 'react';
import {
  Attachment,
  Avatar,
  ReactionSelector,
  MessageText,
  MessageTimestamp,
  MessageUIComponentProps,
  useChannelStateContext,
  useChatContext,
  useMessageContext,
  useEditHandler,
  MessageInput,
  ReactEventHandler,
} from 'stream-chat-react';

import { SocialMessageDeleted } from './SocialMessageDeleted';

import {
  DeliveredCheckmark,
  DoubleCheckmark,
  MessageActionsEllipse,
  PinnedBy,
  ReactionSmiley,
} from '../../assets';

import {
  SocialAttachmentType,
  SocialChannelType,
  SocialCommandType,
  SocialEventType,
  SocialMessageType,
  SocialReactionType,
  SocialUserType,
} from '../ChatContainer/ChatContainer';

import { SocialGallery } from '../Gallery/SocialGallery';
import { ThreadReply } from '../ThreadReply/ThreadReply';
import {
  SocialReactionList,
  customReactions,
  ReactionParticipants,
} from '../ReactionList/SocialReactionList';
import { SocialMessageActions } from '../MessageActions/SocialMessageActions';
import { useViewContext } from '../../contexts/ViewContext';
import { ActionsModal } from '../MessageActions/ActionsModal';
import { SocialModal } from '../MessageInput/SocialModal';
import { EditInput } from '../MessageInput/EditInput';

import './SocialMessageUI.scss';

type OptionsProps = {
  dropdownOpen: boolean;
  setDropdownOpen: React.Dispatch<React.SetStateAction<boolean>>;
  setMessageActionUser?: React.Dispatch<React.SetStateAction<string | undefined>>;
  setShowReactionSelector: React.Dispatch<React.SetStateAction<boolean>>;
  setEdit: ReactEventHandler;
};

const MessageOptions: React.FC<OptionsProps> = (props) => {
  const {
    dropdownOpen,
    setDropdownOpen,
    setEdit,
    setMessageActionUser,
    setShowReactionSelector,
  } = props;

  const { thread } = useChannelStateContext();
  const { handleOpenThread, isMyMessage, message } = useMessageContext();

  const hideActions = (thread && isMyMessage()) || (!thread && message.show_in_channel);

  return (
    <div className='inside'>
      {!hideActions && (
        <span className='inside-ellipse' onClick={() => setDropdownOpen(!dropdownOpen)}>
          <MessageActionsEllipse />
        </span>
      )}
      <span className='inside-smiley' onClick={() => setShowReactionSelector((prev) => !prev)}>
        <ReactionSmiley />
      </span>
      {dropdownOpen && (
        <div className={`inside-dropdown ${isMyMessage() ? 'mine' : ''}`}>
          <SocialMessageActions
            dropdownOpen={dropdownOpen}
            openThread={handleOpenThread}
            setDropdownOpen={setDropdownOpen}
            setMessageActionUser={setMessageActionUser}
            thread={!thread}
            user={message.user}
            setEdit={setEdit}
          />
        </div>
      )}
    </div>
  );
};

export const SocialMessage: React.FC<
  MessageUIComponentProps<
    SocialAttachmentType,
    SocialChannelType,
    SocialCommandType,
    SocialEventType,
    SocialMessageType,
    SocialReactionType,
    SocialUserType
  > & { setMessageActionUser?: React.Dispatch<React.SetStateAction<string | undefined>> } & {
    messageActionUser?: React.Dispatch<React.SetStateAction<string | undefined>>;
  }
> = () => {
  const { channel } = useChannelStateContext();
  const { client } = useChatContext();
  const { isMyMessage, message, readBy, reactionSelectorRef } = useMessageContext<
    SocialAttachmentType,
    SocialChannelType,
    SocialCommandType,
    SocialEventType,
    SocialMessageType,
    SocialReactionType,
    SocialUserType
  >();
  const { actionsModalOpenId, userActionType } = useViewContext();
  const { pinnedMessages } = useChannelStateContext();

  const [messageActionUser, setMessageActionUser] = useState<string>();
  const [dropdownOpen, setDropdownOpen] = useState<boolean>(false);
  const [showOptions, setShowOptions] = useState<boolean>(false);
  const [showReactionSelector, setShowReactionSelector] = useState<boolean>(false);

  const { clearEdit, editing, setEdit } = useEditHandler();

  const messageIsPinned = pinnedMessages
    ? pinnedMessages.some((pin) => pin.id === message.id)
    : false;

  const clearModals = () => {
    setDropdownOpen(false);
    setShowOptions(false);
    setShowReactionSelector(false);
  };

  useEffect(() => {
    if (!dropdownOpen) clearModals();
  }, [dropdownOpen]);

  const reactionsSelectorRef = useRef<HTMLDivElement | null>(null);

  useEffect(() => {
    const checkIfClickedOutside = (event: MouseEvent) => {
      if (
        reactionsSelectorRef.current &&
        event.target instanceof HTMLElement &&
        !reactionsSelectorRef.current?.contains(event.target)
      ) {
        setShowReactionSelector(false);
        // maybe add to actions, too?
      }
    };

    document.addEventListener('mousedown', checkIfClickedOutside);
    return () => {
      document.removeEventListener('mousedown', checkIfClickedOutside);
    };
  }, [showReactionSelector]); // eslint-disable-line

  const isGroup =
    Object.values(channel.state.members).filter(({ user }) => user?.id !== client.userID).length >
    2;

  const myMessage = isMyMessage();

  const readByMembers = readBy?.filter((user) => user.id !== client.user?.id);
  const readByMembersLength = readByMembers?.length === 0 ? undefined : readByMembers?.length;

  if (message.deleted_at || message.type === 'deleted') {
    return <SocialMessageDeleted message={message} />;
  }

  return (
    <>
      {editing && (
        <SocialModal onClose={clearEdit} open={editing}>
          <MessageInput
            clearEditingState={clearEdit}
            Input={EditInput}
            message={message}
          />
        </SocialModal>
      )}
<<<<<<< HEAD
      <div
        className={`message-wrapper ${myMessage ? 'right' : ''} ${messageIsPinned ? 'pinned' : ''}`}
        onMouseEnter={() => setShowOptions(true)}
        onMouseLeave={() => !dropdownOpen && setShowOptions(false)}
      >
        {actionsModalOpenId === message.id && userActionType && (
          <ActionsModal messageActionUser={messageActionUser} userActionType={userActionType} />
=======
      <div className={`message-wrapper-inner ${myMessage ? 'my-message' : ''}`}>
        <div className='message-wrapper-inner-text'>
          <SocialReactionList />
          {message.attachments?.length ? (
            <Attachment attachments={message.attachments} Gallery={SocialGallery} />
          ) : null}
          <MessageText customWrapperClass={`${myMessage ? 'my-message' : ''}`} />
          <ReactionParticipants />
        </div>
        {showDetailedReactions && isReactionEnabled && (
          <ReactionSelector reactionOptions={customReactions} ref={reactionSelectorRef} />
>>>>>>> 275d0c76
        )}
        {!myMessage && (
          <Avatar
            size={36}
            image={message.user?.image}
            name={message.user?.name || message.user?.id}
          />
        )}
        <div className={`message-wrapper-inner ${myMessage ? 'my-message' : ''}`}>
          {messageIsPinned ? (
            <div className='pinned-by'>
              <PinnedBy />
              Pinned
              {message.pinned_by && client.user
                ? message.pinned_by.name === client.user.name
                  ? ' by You'
                  : ` by ${message.pinned_by.name || message.pinned_by.id}`
                : ''}
            </div>
          ) : null}
          <div className='message-wrapper-inner-text'>
            <SocialReactionList />
            {message.attachments?.length ? <Attachment attachments={message.attachments} /> : null}
            <MessageText customWrapperClass={`${myMessage ? 'my-message' : ''}`} />
            <ReactionParticipants />
          </div>
          {showReactionSelector && (
            <span ref={reactionsSelectorRef}>
              <ReactionSelector reactionOptions={customReactions} ref={reactionSelectorRef} />
            </span>
          )}
          <ThreadReply />
          <div className='message-wrapper-inner-options'>
            {showOptions && (
              <MessageOptions
                dropdownOpen={dropdownOpen}
                setDropdownOpen={setDropdownOpen}
                setMessageActionUser={setMessageActionUser}
                setShowReactionSelector={setShowReactionSelector}
                setEdit={setEdit}
              />
            )}
            <div className='message-wrapper-inner-data'>
              {myMessage &&
                message.status === 'received' &&
                readByMembers &&
                readByMembers?.length < 1 && <DeliveredCheckmark />}
              {myMessage && readByMembersLength && (
                <>
                  {isGroup && (
                    <span className='message-wrapper-inner-data-readby'>{readByMembersLength}</span>
                  )}
                  <DoubleCheckmark />
                </>
              )}
              {!myMessage && isGroup && (
                <div className='message-wrapper-inner-data-info'>
                  {message.user?.name || message.user?.id}
                </div>
              )}
              <MessageTimestamp customClass='message-wrapper-inner-data-time' />
            </div>
          </div>
        </div>
      </div>
    </>
  );
};<|MERGE_RESOLUTION|>--- conflicted
+++ resolved
@@ -183,14 +183,9 @@
     <>
       {editing && (
         <SocialModal onClose={clearEdit} open={editing}>
-          <MessageInput
-            clearEditingState={clearEdit}
-            Input={EditInput}
-            message={message}
-          />
+          <MessageInput clearEditingState={clearEdit} Input={EditInput} message={message} />
         </SocialModal>
       )}
-<<<<<<< HEAD
       <div
         className={`message-wrapper ${myMessage ? 'right' : ''} ${messageIsPinned ? 'pinned' : ''}`}
         onMouseEnter={() => setShowOptions(true)}
@@ -198,19 +193,6 @@
       >
         {actionsModalOpenId === message.id && userActionType && (
           <ActionsModal messageActionUser={messageActionUser} userActionType={userActionType} />
-=======
-      <div className={`message-wrapper-inner ${myMessage ? 'my-message' : ''}`}>
-        <div className='message-wrapper-inner-text'>
-          <SocialReactionList />
-          {message.attachments?.length ? (
-            <Attachment attachments={message.attachments} Gallery={SocialGallery} />
-          ) : null}
-          <MessageText customWrapperClass={`${myMessage ? 'my-message' : ''}`} />
-          <ReactionParticipants />
-        </div>
-        {showDetailedReactions && isReactionEnabled && (
-          <ReactionSelector reactionOptions={customReactions} ref={reactionSelectorRef} />
->>>>>>> 275d0c76
         )}
         {!myMessage && (
           <Avatar
@@ -233,7 +215,9 @@
           ) : null}
           <div className='message-wrapper-inner-text'>
             <SocialReactionList />
-            {message.attachments?.length ? <Attachment attachments={message.attachments} /> : null}
+            {message.attachments?.length ? (
+              <Attachment attachments={message.attachments} Gallery={SocialGallery} />
+            ) : null}
             <MessageText customWrapperClass={`${myMessage ? 'my-message' : ''}`} />
             <ReactionParticipants />
           </div>
