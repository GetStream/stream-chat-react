import {
  Attachment,
  Avatar,
  ReactionSelector,
  messageHasReactions,
  MessageOptions,
  MessageText,
  MessageTimestamp,
  MessageUIComponentProps,
  SimpleReactionsList,
  useChannelStateContext,
  useChatContext,
  useMessageContext,
} from 'stream-chat-react';
import { DeliveredCheckmark, DoubleCheckmark } from '../../assets';

import {
  SocialAttachmentType,
  SocialChannelType,
  SocialCommandType,
  SocialEventType,
  SocialMessageType,
  SocialReactionType,
  SocialUserType,
} from '../ChatContainer/ChatContainer';

import { ThreadReply } from '../ThreadReply/ThreadReply';

import './SocialMessageUI.scss';

export const SocialMessage: React.FC<
  MessageUIComponentProps<
    SocialAttachmentType,
    SocialChannelType,
    SocialCommandType,
    SocialEventType,
    SocialMessageType,
    SocialReactionType,
    SocialUserType
  >
> = (props) => {
  const { channel } = useChannelStateContext();
  const { client } = useChatContext();
  const {
    isMyMessage,
    isReactionEnabled,
    message,
    readBy,
    reactionSelectorRef,
    showDetailedReactions,
  } = useMessageContext<
    SocialAttachmentType,
    SocialChannelType,
    SocialCommandType,
    SocialEventType,
    SocialMessageType,
    SocialReactionType,
    SocialUserType
  >();

  const members = Object.values(channel.state.members).filter(
    ({ user }) => user?.id !== client.userID,
  ).length;

  const hasReactions = messageHasReactions(message);

  const myMessage = isMyMessage();

  const readByMembers = readBy?.filter((user) => user.id !== client.user?.id);
  const readByMembersLength = readByMembers?.length === 0 ? undefined : readByMembers?.length;

    const customReactions = [
  {
    colons: ':heart:',
    emoticons: ['<3'],
    id: 'heart',
    name: 'Heart',
    native: '❤️',
    skin: null,
    unified: '2764',
  },
  {
    colons: ':+1:',
    emoticons: ['b'],
    id: 'thumbsup',
    name: 'Thumbs Up',
    native: '👍',
    skin: null,
    unified: '1F44D',
  },
  {
    colons: ':-1:',
    emoticons: ['p'],
    id: 'thumbsdown',
    name: 'Thumbs Down',
    native: '👎',
    skin: null,
    unified: '1f44e',
  },
  {
    colons: ':laughing:',
    emoticons: ['x)'],
    id: 'laughing',
    name: 'Grinning Squinting Face',
    native: '😆',
    skin: null,
    unified: '1F606',
  },
  {
    colons: ':angry:',
    emoticons: ['=/'],
    id: 'angry',
    name: 'Angry',
    native: '😠',
    skin: null,
    unified: '1F620',
  },
];

  // Group Channel
  if (members > 2) {
    return (
      <div className={`message-wrapper ${myMessage ? 'right' : ''}`}>
        {!myMessage && <Avatar size={36} image={message.user?.image} name={message.user?.name} />}
        <div className='message-wrapper-inner'>
          {message.attachments?.length ? <Attachment attachments={message.attachments} /> : null}
          <MessageText customWrapperClass={`${myMessage ? 'my-message' : ''}`} />
          <div className={`message-wrapper-inner-data ${myMessage ? 'my-message' : ''}`}>
            {!myMessage && (
              <div className='message-wrapper-inner-data-info'>
                {message.user?.name || message.user?.id}
              </div>
            )}
            {myMessage && readByMembersLength && (
              <>
                <span className='message-wrapper-inner-data-readby'>{readByMembersLength}</span>{' '}
                <DoubleCheckmark />
              </>
            )}
            <MessageTimestamp customClass='message-wrapper-inner-data-time' />
          </div>
        </div>
      </div>
    );
  }

  // DM channel
  return (
    <div className={`message-wrapper ${myMessage ? 'right' : ''}`}>
      {!myMessage && <Avatar size={36} image={message.user?.image} />}
<<<<<<< HEAD
      <div className={`message-wrapper-inner ${myMessage ? 'my-message' : ''}`}>
        {hasReactions && !showDetailedReactions && isReactionEnabled && <SimpleReactionsList />}
        <MessageText customWrapperClass={`${myMessage ? 'my-message' : ''}`} />
        {message.attachments?.length ? <Attachment attachments={message.attachments} /> : null}
        {showDetailedReactions && isReactionEnabled && (
          <ReactionSelector reactionOptions={customReactions} ref={reactionSelectorRef} />
        )}
        <ThreadReply />
        <div className='message-wrapper-inner-options'>
          {myMessage && <MessageOptions displayReplies={true} />}
          <div className='message-wrapper-inner-data'>
            {myMessage &&
              message.status === 'received' &&
              readByMembers &&
              readByMembers?.length < 1 && <DeliveredCheckmark />}
            {myMessage && readByMembers && readByMembersLength && <DoubleCheckmark />}
            {!myMessage && (
              <div className='message-wrapper-inner-data-info'>
                {message.user?.name || message.user?.id}
              </div>
            )}
            <MessageTimestamp customClass='message-wrapper-inner-data-time' />
          </div>
          {!myMessage && <MessageOptions displayReplies={true} />}
=======
      <div className='message-wrapper-inner'>
        {showDetailedReactions && isReactionEnabled && (
          <ReactionSelector ref={reactionSelectorRef} />
        )}
        {hasReactions && !showDetailedReactions && isReactionEnabled && <SimpleReactionsList />}
        <MessageText customWrapperClass={`${myMessage ? 'my-message' : ''}`} />
        {message.attachments?.length ? <Attachment attachments={message.attachments} /> : null}
        <MessageOptions displayLeft={false} displayReplies={true} />
        <MessageRepliesCountButton reply_count={message.reply_count} />
        <div className={`message-wrapper-inner-data ${myMessage ? 'my-message' : ''}`}>
          {!myMessage && (
            <div className='message-wrapper-inner-data-info'>
              {message.user?.name || message.user?.id}
            </div>
          )}
          {myMessage &&
            message.status === 'received' &&
            readByMembers &&
            readByMembers?.length < 1 && <DeliveredCheckmark />}
          {myMessage && readByMembers && readByMembersLength && <DoubleCheckmark />}
          <MessageTimestamp customClass='message-wrapper-inner-data-time' />
>>>>>>> c82bf78a
        </div>
      </div>
    </div>
  );
};<|MERGE_RESOLUTION|>--- conflicted
+++ resolved
@@ -148,7 +148,6 @@
   return (
     <div className={`message-wrapper ${myMessage ? 'right' : ''}`}>
       {!myMessage && <Avatar size={36} image={message.user?.image} />}
-<<<<<<< HEAD
       <div className={`message-wrapper-inner ${myMessage ? 'my-message' : ''}`}>
         {hasReactions && !showDetailedReactions && isReactionEnabled && <SimpleReactionsList />}
         <MessageText customWrapperClass={`${myMessage ? 'my-message' : ''}`} />
@@ -173,29 +172,6 @@
             <MessageTimestamp customClass='message-wrapper-inner-data-time' />
           </div>
           {!myMessage && <MessageOptions displayReplies={true} />}
-=======
-      <div className='message-wrapper-inner'>
-        {showDetailedReactions && isReactionEnabled && (
-          <ReactionSelector ref={reactionSelectorRef} />
-        )}
-        {hasReactions && !showDetailedReactions && isReactionEnabled && <SimpleReactionsList />}
-        <MessageText customWrapperClass={`${myMessage ? 'my-message' : ''}`} />
-        {message.attachments?.length ? <Attachment attachments={message.attachments} /> : null}
-        <MessageOptions displayLeft={false} displayReplies={true} />
-        <MessageRepliesCountButton reply_count={message.reply_count} />
-        <div className={`message-wrapper-inner-data ${myMessage ? 'my-message' : ''}`}>
-          {!myMessage && (
-            <div className='message-wrapper-inner-data-info'>
-              {message.user?.name || message.user?.id}
-            </div>
-          )}
-          {myMessage &&
-            message.status === 'received' &&
-            readByMembers &&
-            readByMembers?.length < 1 && <DeliveredCheckmark />}
-          {myMessage && readByMembers && readByMembersLength && <DoubleCheckmark />}
-          <MessageTimestamp customClass='message-wrapper-inner-data-time' />
->>>>>>> c82bf78a
         </div>
       </div>
     </div>
