--- conflicted
+++ resolved
@@ -20,16 +20,12 @@
               {uniqueThreadParticipants[0] &&
                 uniqueThreadParticipants.map((user, i) => (
                   <div className={`${uniqueThreadParticipants[1] ? `left-avatar-${i + 1}` : ''}`}>
-<<<<<<< HEAD
-                    <Avatar key={user.id} size={16} image={user.image} />
-=======
                     <Avatar
                       key={user.id}
                       size={16}
                       image={user.image}
                       name={user.name || user.id}
                     />
->>>>>>> 96b76845
                   </div>
                 ))}
             </>
@@ -40,16 +36,12 @@
               {uniqueThreadParticipants[0] &&
                 uniqueThreadParticipants.reverse().map((user, i) => (
                   <div className={`${uniqueThreadParticipants[1] ? `right-avatar-${i + 1}` : ''}`}>
-<<<<<<< HEAD
-                    <Avatar key={user.id} size={16} image={user.image} />
-=======
                     <Avatar
                       key={user.id}
                       size={16}
                       image={user.image}
                       name={user.name || user.id}
                     />
->>>>>>> 96b76845
                   </div>
                 ))}
               <LeftReply />
