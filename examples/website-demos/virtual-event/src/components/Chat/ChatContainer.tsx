import React, { useState } from 'react';
import { Chat, Channel, CustomStyles } from 'stream-chat-react';
import 'stream-chat-react/dist/css/index.css';

import { ChannelInner } from './ChannelInner';
import { ChatHeader } from './ChatHeader';
import { ChatSidebar } from './ChatSidebar';
import { DMChannelList } from './DMChannelList';
import { GiphyPreview } from './GiphyPreview';
import { MessageUI } from './MessageUI';
import { MessageInputUI } from './MessageInputUI';
import { ParticipantProfile } from './ParticipantProfile';
import { ParticipantSearch } from './ParticipantSearch';
import { Snackbar } from './Snackbar';
<<<<<<< HEAD
import { ThreadHeader } from './ThreadHeader';
=======
import { SuggestionHeader, SuggestionListItem } from './SuggestionList';
>>>>>>> 5d80a286
import { UserActionsModal } from './UserActionsModal';

import { useEventContext } from '../../contexts/EventContext';
import { GiphyContextProvider } from '../../contexts/GiphyContext';
import { useInitChat } from '../../hooks/useInitChat';

import { Channel as StreamChannel, UserResponse } from 'stream-chat';

export const ChatContainer: React.FC = () => {
  const {
    actionsModalOpen,
    isFullScreen,
    searching,
    setSearching,
    showChannelList,
    userActionType,
  } = useEventContext();

  const [dmChannel, setDmChannel] = useState<StreamChannel>();
  const [messageActionUser, setMessageActionUser] = useState<string>();
  const [participantProfile, setParticipantProfile] = useState<UserResponse>();
  const [snackbar, setSnackbar] = useState(false);

  const { chatClient, currentChannel } = useInitChat();

  if (!chatClient) return null;

  const customStyles: CustomStyles = {
    '--primary-color': 'var(--primary-accent)',
  };

  return (
    <div
      className={`chat ${isFullScreen ? 'full-screen' : ''} ${
        actionsModalOpen ? 'actions-modal' : ''
      }`}
    >
      {isFullScreen && <ChatSidebar />}
      <div className={`chat-components ${isFullScreen ? 'full-screen' : ''}`}>
        <Chat client={chatClient} customStyles={customStyles}>
          {searching && (
            <ParticipantSearch
              setDmChannel={setDmChannel}
              setParticipantProfile={setParticipantProfile}
              setSearching={setSearching}
            />
          )}
          {participantProfile && (
            <ParticipantProfile
              participantProfile={participantProfile}
              setDmChannel={setDmChannel}
              setParticipantProfile={setParticipantProfile}
            />
          )}
          {actionsModalOpen && userActionType && (
            <UserActionsModal
              dmChannel={dmChannel}
              messageActionUser={messageActionUser}
              participantProfile={participantProfile}
              setSnackbar={setSnackbar}
              userActionType={userActionType}
            />
          )}
          {snackbar && userActionType && (
            <Snackbar setSnackbar={setSnackbar} userActionType={userActionType} />
          )}
          <ChatHeader />
          {showChannelList ? (
            <DMChannelList
              dmChannel={dmChannel}
              setDmChannel={setDmChannel}
              setParticipantProfile={setParticipantProfile}
            />
          ) : (
            currentChannel && (
              <Channel
                AutocompleteSuggestionHeader={SuggestionHeader}
                AutocompleteSuggestionItem={SuggestionListItem}
                channel={currentChannel}
                GiphyPreviewMessage={GiphyPreview}
                Input={MessageInputUI}
                ThreadHeader={ThreadHeader}
                VirtualMessage={(props) => (
                  <MessageUI {...props} setMessageActionUser={setMessageActionUser} />
                )}
              >
                <GiphyContextProvider>
                  <ChannelInner />
                </GiphyContextProvider>
              </Channel>
            )
          )}
        </Chat>
      </div>
    </div>
  );
};<|MERGE_RESOLUTION|>--- conflicted
+++ resolved
@@ -12,11 +12,8 @@
 import { ParticipantProfile } from './ParticipantProfile';
 import { ParticipantSearch } from './ParticipantSearch';
 import { Snackbar } from './Snackbar';
-<<<<<<< HEAD
+import { SuggestionHeader, SuggestionListItem } from './SuggestionList';
 import { ThreadHeader } from './ThreadHeader';
-=======
-import { SuggestionHeader, SuggestionListItem } from './SuggestionList';
->>>>>>> 5d80a286
 import { UserActionsModal } from './UserActionsModal';
 
 import { useEventContext } from '../../contexts/EventContext';
