--- conflicted
+++ resolved
@@ -48,9 +48,6 @@
         client.setBaseURL(process.env.REACT_APP_CHAT_SERVER_ENDPOINT);
       }
 
-<<<<<<< HEAD
-      await client.connectUser({ id: userId, name: userId }, userToken);
-=======
       await client.connectUser(
         {
           id: userId,
@@ -59,7 +56,6 @@
         },
         userToken,
       );
->>>>>>> a059dc78
 
       const globalChannel = client.channel('livestream', 'global', { name: 'global' });
       await globalChannel.watch({ watchers: { limit: 100 } });
