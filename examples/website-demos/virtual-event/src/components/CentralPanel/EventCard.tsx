--- conflicted
+++ resolved
@@ -1,8 +1,3 @@
-<<<<<<< HEAD
-import React from 'react';
-import './EventCard.scss';
-=======
->>>>>>> 0e219811
 import { EventCardIcon, ParticipantsIcon, VideoViewersIcon } from '../../assets';
 import { useEventContext } from '../../contexts/EventContext';
 
