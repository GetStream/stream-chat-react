<<<<<<< HEAD
=======
import { useEffect } from 'react';
>>>>>>> 22e0702e
import {
  ChannelFilters,
  ChannelOptions,
  ChannelSort,
<<<<<<< HEAD
  LiveLocationManagerConstructorParameters,
=======
  LocalMessage,
  TextComposerMiddleware,
>>>>>>> 22e0702e
} from 'stream-chat';
import {
  AIStateIndicator,
  Channel,
  ChannelAvatar,
  ChannelHeader,
  ChannelList,
  Chat,
  ChatView,
  MessageInput,
  Thread,
  ThreadList,
<<<<<<< HEAD
  ChatView,
  useChatContext,
  useLiveLocationSharingManager,
=======
  useCreateChatClient,
  useMessageComposer,
  VirtualizedMessageList as MessageList,
  Window,
>>>>>>> 22e0702e
} from 'stream-chat-react';
import { createTextComposerEmojiMiddleware, EmojiPicker } from 'stream-chat-react/emojis';
import { init, SearchIndex } from 'emoji-mart';
import data from '@emoji-mart/data';

init({ data });

const params = new Proxy(new URLSearchParams(window.location.search), {
  get: (searchParams, property) => searchParams.get(property as string),
}) as unknown as Record<string, string | null>;

const parseUserIdFromToken = (token: string) => {
  const [, payload] = token.split('.');

  if (!payload) throw new Error('Token is missing');

  return JSON.parse(atob(payload))?.user_id;
};

const apiKey = params.key ?? (import.meta.env.VITE_STREAM_KEY as string);
const userToken = params.ut ?? (import.meta.env.VITE_USER_TOKEN as string);
const userId = parseUserIdFromToken(userToken);

const filters: ChannelFilters = {
  members: { $in: [userId] },
  type: 'messaging',
  archived: false,
};
const options: ChannelOptions = { limit: 5, presence: true, state: true };
const sort: ChannelSort = { pinned_at: 1, last_message_at: -1, updated_at: -1 };

// @ts-ignore
const isMessageAIGenerated = (message: LocalMessage) => !!message?.ai_generated;

const ShareLiveLocation = () => {
  const { channel } = useChatContext();

  return (
    <button
      onClick={() => {
        console.log('trying to fetch location');
        navigator.geolocation.getCurrentPosition(
          (position) => {
            const { latitude, longitude } = position.coords;
            console.log('got location ', position);
            channel?.startLiveLocationSharing({
              latitude,
              longitude,
              end_time: new Date(Date.now() + 1 * 1000 * 3600 * 24).toISOString(),
            });
          },
          console.warn,
          { timeout: 2000 },
        );
      }}
    >
      location
    </button>
  );
};

const watchLocationNormal: LiveLocationManagerConstructorParameters['watchLocation'] = (
  watcher,
) => {
  const watch = navigator.geolocation.watchPosition((position) => {
    watcher({ latitude: position.coords.latitude, longitude: position.coords.longitude });
  });

  return () => navigator.geolocation.clearWatch(watch);
};

const watchLocationTimed: LiveLocationManagerConstructorParameters['watchLocation'] = (watcher) => {
  const timer = setInterval(() => {
    navigator.geolocation.getCurrentPosition((position) => {
      watcher({ latitude: position.coords.latitude, longitude: position.coords.longitude });
    });
  }, 5000);

  return () => {
    clearInterval(timer);
    console.log('cleanup');
  };
};

const App = () => {
  const chatClient = useCreateChatClient({
    apiKey,
    tokenOrProvider: userToken,
    userData: { id: userId },
  });

<<<<<<< HEAD
  useLiveLocationSharingManager({
    client: chatClient,
    watchLocation: watchLocationNormal,
  });
=======
  useEffect(() => {
    if (!chatClient) return;

    chatClient.setMessageComposerSetupFunction(({ composer }) => {
      composer.textComposer.middlewareExecutor.insert({
        middleware: [
          createTextComposerEmojiMiddleware(SearchIndex) as TextComposerMiddleware,
        ],
        position: { before: 'stream-io/text-composer/mentions-middleware' },
        unique: true,
      });
    });
  }, [chatClient]);
>>>>>>> 22e0702e

  if (!chatClient) return <>Loading...</>;

  return (
    <Chat client={chatClient} isMessageAIGenerated={isMessageAIGenerated}>
      <ChatView>
        <ChatView.Selector />
        <ChatView.Channels>
          <ChannelList
            Avatar={ChannelAvatar}
            filters={filters}
            options={options}
            sort={sort}
            showChannelSearch
            additionalChannelSearchProps={{ searchForChannels: true }}
          />
          <Channel emojiSearchIndex={SearchIndex} EmojiPicker={EmojiPicker}>
            <Window>
              <ChannelHeader Avatar={ChannelAvatar} />
              <MessageList returnAllReadData />
              <AIStateIndicator />
<<<<<<< HEAD
              <MessageInput focus />
              <ShareLiveLocation />
=======
              <MessageInput focus audioRecordingEnabled />
>>>>>>> 22e0702e
            </Window>
            <Thread virtualized />
          </Channel>
        </ChatView.Channels>
        <ChatView.Threads>
          <ThreadList />
          <ChatView.ThreadAdapter>
            <Thread virtualized />
          </ChatView.ThreadAdapter>
        </ChatView.Threads>
      </ChatView>
    </Chat>
  );
};

export default App;<|MERGE_RESOLUTION|>--- conflicted
+++ resolved
@@ -1,17 +1,11 @@
-<<<<<<< HEAD
-=======
 import { useEffect } from 'react';
->>>>>>> 22e0702e
 import {
   ChannelFilters,
   ChannelOptions,
   ChannelSort,
-<<<<<<< HEAD
-  LiveLocationManagerConstructorParameters,
-=======
   LocalMessage,
   TextComposerMiddleware,
->>>>>>> 22e0702e
+  LiveLocationManagerConstructorParameters,
 } from 'stream-chat';
 import {
   AIStateIndicator,
@@ -24,16 +18,11 @@
   MessageInput,
   Thread,
   ThreadList,
-<<<<<<< HEAD
-  ChatView,
+  useCreateChatClient,
+  VirtualizedMessageList as MessageList,
+  Window,
   useChatContext,
   useLiveLocationSharingManager,
-=======
-  useCreateChatClient,
-  useMessageComposer,
-  VirtualizedMessageList as MessageList,
-  Window,
->>>>>>> 22e0702e
 } from 'stream-chat-react';
 import { createTextComposerEmojiMiddleware, EmojiPicker } from 'stream-chat-react/emojis';
 import { init, SearchIndex } from 'emoji-mart';
@@ -105,10 +94,15 @@
   return () => navigator.geolocation.clearWatch(watch);
 };
 
-const watchLocationTimed: LiveLocationManagerConstructorParameters['watchLocation'] = (watcher) => {
+const watchLocationTimed: LiveLocationManagerConstructorParameters['watchLocation'] = (
+  watcher,
+) => {
   const timer = setInterval(() => {
     navigator.geolocation.getCurrentPosition((position) => {
-      watcher({ latitude: position.coords.latitude, longitude: position.coords.longitude });
+      watcher({
+        latitude: position.coords.latitude,
+        longitude: position.coords.longitude,
+      });
     });
   }, 5000);
 
@@ -125,12 +119,11 @@
     userData: { id: userId },
   });
 
-<<<<<<< HEAD
   useLiveLocationSharingManager({
     client: chatClient,
     watchLocation: watchLocationNormal,
   });
-=======
+
   useEffect(() => {
     if (!chatClient) return;
 
@@ -144,7 +137,6 @@
       });
     });
   }, [chatClient]);
->>>>>>> 22e0702e
 
   if (!chatClient) return <>Loading...</>;
 
@@ -166,12 +158,8 @@
               <ChannelHeader Avatar={ChannelAvatar} />
               <MessageList returnAllReadData />
               <AIStateIndicator />
-<<<<<<< HEAD
-              <MessageInput focus />
+              <MessageInput focus audioRecordingEnabled />
               <ShareLiveLocation />
-=======
-              <MessageInput focus audioRecordingEnabled />
->>>>>>> 22e0702e
             </Window>
             <Thread virtualized />
           </Channel>
