--- conflicted
+++ resolved
@@ -1,27 +1,21 @@
-<<<<<<< HEAD
-import { expect, Page } from '@playwright/test';
-=======
 /* eslint-disable jest/expect-expect */
->>>>>>> 19fc992f
-import dotenv from 'dotenv';
+import { Page } from '@playwright/test';
+import * as dotenv from 'dotenv';
 
 import selectors from './user/selectors';
 import { CustomTestContext, test } from './user/test';
 
 import ChannelPreview from './user/components/ChannelPreview';
 import Message from './user/components/Message/MessageSimple';
-<<<<<<< HEAD
-import QuotedMessage from './user/components/Message/QuotedMessage';
-=======
 import MessageInput from './user/components/MessageInput';
 import MessageList from './user/components/MessageList/MessageList';
 import MessageNotification, {
   getMessageNotificationSelector,
 } from './user/components/MessageList/MessageNotification';
+import QuotedMessage from './user/components/Message/QuotedMessage';
 import Thread, { composeThreadSelector } from './user/components/Thread/Thread';
 
 import type { TestingUser } from './user/User';
->>>>>>> 19fc992f
 
 dotenv.config();
 dotenv.config({ path: `.env.local` });
@@ -32,7 +26,7 @@
 const OTHER_USER_ADDED_REPLY_TEXT = 'Reply back' as const;
 const OTHER_USER_ADDED_MESSAGE_TEXT = "Other user's message" as const;
 const USER1_CHAT_VIEW_CLASSNAME = `.${user1Id}`;
-<<<<<<< HEAD
+const NEW_MESSAGE_NOTIFICATION_TEXT = 'New Messages!' as const;
 const LAST_REPLY_TEXT = 'Message 299';
 const MESSAGES_WITH_REPLIES = ['Message 149', 'Message 137', 'Message 124', 'Message 99'];
 
@@ -47,22 +41,6 @@
       );
       await user.clicks(ChannelPreview).text(CHANNEL_NAME);
     });
-=======
-const NEW_MESSAGE_NOTIFICATION_TEXT = 'New Messages!' as const;
-
-test.describe('thread autoscroll', () => {
-  test.beforeEach(async ({ controller, page, user }) => {
-    await controller.openStory(
-      'navigate-long-message-lists--user1',
-      selectors.channelPreviewButton,
-    );
-    await user.clicks(ChannelPreview).text(CHANNEL_NAME);
-    await Promise.all([
-      page.waitForResponse((r) => r.url().includes('/replies') && r.ok()),
-      user.clicks(Thread).open('replies', -1),
-    ]);
-  });
->>>>>>> 19fc992f
 
     const expectToOpenThreadAndSeeLatestMessage = async (
       page: Page,
@@ -76,7 +54,6 @@
       await user.sees(Message).displayed(LAST_REPLY_TEXT);
     };
 
-<<<<<<< HEAD
     test('if I do not scroll primary msg list', async ({ page, user }) => {
       await expectToOpenThreadAndSeeLatestMessage(page, user, MESSAGES_WITH_REPLIES[0]);
     });
@@ -86,11 +63,6 @@
       await message.scrollIntoViewIfNeeded();
       await expectToOpenThreadAndSeeLatestMessage(page, user, MESSAGES_WITH_REPLIES[1]);
     });
-=======
-  test('only if I send a message', async ({ page, user }) => {
-    const selector = composeThreadSelector(USER1_CHAT_VIEW_CLASSNAME);
-    await user.sees(Thread).not.isScrolledToBottom(selector);
->>>>>>> 19fc992f
 
     test('if I scroll primary message list by clicking a quoted message already loaded in state', async ({
       page,
@@ -100,7 +72,6 @@
       await expectToOpenThreadAndSeeLatestMessage(page, user, QUOTED_MESSAGES[0]);
     });
 
-<<<<<<< HEAD
     test('if I scroll primary message list by clicking a quoted message that has to be loaded in state', async ({
       page,
       user,
@@ -122,7 +93,7 @@
       await user.clicks(ChannelPreview).text(CHANNEL_NAME);
       await Promise.all([
         page.waitForResponse((r) => r.url().includes('/replies') && r.ok()),
-        user.clicks(Thread).openFor(MESSAGES_WITH_REPLIES[0]),
+        user.clicks(Thread).open('replies', -1),
       ]);
     });
 
@@ -141,51 +112,27 @@
     });
 
     test('only if I send a message', async ({ page, user }) => {
-      let thread = await user.get(Thread)(USER1_CHAT_VIEW_CLASSNAME);
-      const avatars = await thread.locator(selectors.avatar);
-      const message = await user.get(Message)('Message 270');
-      await message.scrollIntoViewIfNeeded();
-      await message.waitFor({ state: 'visible', timeout: 3000 });
+      const selector = composeThreadSelector(USER1_CHAT_VIEW_CLASSNAME);
+      await user.sees(Thread).not.isScrolledToBottom(selector);
 
       await Promise.all([
         page.waitForResponse((r) => r.url().includes('/message') && r.ok()),
         user.submits(MessageInput).reply(MY_ADDED_REPLY_TEXT),
       ]);
 
-      await expect(thread).toHaveScreenshot({
-        mask: [avatars],
-      });
+      await user.sees(Thread).isScrolledToBottom(selector);
     });
 
     test('not if I receive a message', async ({ controller, page, user }) => {
-      const thread = await user.get(Thread)(USER1_CHAT_VIEW_CLASSNAME);
-      const avatars = await thread.locator(selectors.avatar);
-      const message = await user.get(Message)('Message 270');
-      await message.scrollIntoViewIfNeeded();
-      await message.waitFor({ state: 'visible', timeout: 3000 });
+      const selector = composeThreadSelector(USER1_CHAT_VIEW_CLASSNAME);
+      await user.sees(Thread).not.isScrolledToBottom(selector);
 
       await Promise.all([
         page.waitForResponse((r) => r.url().includes('/message') && r.ok()),
         await controller.sendOtherUserReply(),
       ]);
-
-      await expect(thread).toHaveScreenshot({
-        mask: [avatars],
-      });
-    });
-=======
-    await user.sees(Thread).isScrolledToBottom(selector);
-  });
-
-  test('not if I receive a message', async ({ controller, page, user }) => {
-    const selector = composeThreadSelector(USER1_CHAT_VIEW_CLASSNAME);
-    await user.sees(Thread).not.isScrolledToBottom(selector);
-
-    await Promise.all([
-      page.waitForResponse((r) => r.url().includes('/message') && r.ok()),
-      await controller.sendOtherUserReply(),
-    ]);
-    await user.sees(Thread).not.isScrolledToBottom(selector);
+      await user.sees(Thread).not.isScrolledToBottom(selector);
+    });
   });
 });
 
@@ -262,6 +209,5 @@
     await user
       .sees(MessageList)
       .isScrolledToBottom(`${USER1_CHAT_VIEW_CLASSNAME} ${selectors.messageList}`);
->>>>>>> 19fc992f
   });
 });