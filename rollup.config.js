--- conflicted
+++ resolved
@@ -9,20 +9,17 @@
 import resolve from 'rollup-plugin-node-resolve';
 import builtins from '@stream-io/rollup-plugin-node-builtins';
 import globals from 'rollup-plugin-node-globals';
-<<<<<<< HEAD
 import typescript from '@rollup/plugin-typescript';
 
 // eslint-disable-next-line
-import { terser } from 'rollup-plugin-terser';
-=======
+// import { terser } from 'rollup-plugin-terser';
 import PropTypes from 'prop-types';
->>>>>>> 7e58ed0c
 
 import replace from 'rollup-plugin-replace';
 
 import pkg from './package.json';
 
-import process from 'process';
+import process from 'process-es6';
 process.env.NODE_ENV = 'production';
 
 const baseConfig = {
